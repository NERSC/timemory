--- conflicted
+++ resolved
@@ -70,11 +70,7 @@
         pip install cmake-format pyyaml
     - name: cmake format
       run: |
-<<<<<<< HEAD
-	cmake-format -i $(find . -type f | egrep -v 'Modules/FindPython/|cmake-format' | egrep 'CMakeLists.txt|\.cmake')
-=======
         cmake-format -i $(find . -type f | egrep -v 'Modules/FindPython/|cmake-format' | egrep 'CMakeLists.txt|\.cmake')
->>>>>>> 4303cb3a
         if [ $(git diff | wc -l) -gt 0 ]; then
           echo -e "\nError! Source code not formatted. Run cmake-format...\n"
           echo -e "\nFiles:\n"
