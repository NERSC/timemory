
# IDE files
/CMakeLists.txt.user*
/.vscode
/*.nja
settings.json
*.swp

# Edit files
*~

# build directories
/build-*
/build
/examples/build*
/_skbuild

# setup.py files
/dist*
/TiMemory.*
/timemory.*
__pycache__
*.pyc

# miscellaneous
timing_report*
/test_output*
*timemory_output*

# macOS Finder files
.DS_Store

# setup.py
/TiMemory-*
/dist
/.eggs

# info files
/timemory/mpi_support/*.txt

# unused examples
/examples/ex4

# documentation
/html
<<<<<<< HEAD
/docs
=======
/site
/docs/html
>>>>>>> df470282

# images
/*.png
/*.tif
/*.tiff
/*.jpeg
/*.jpg
/*.gif
/run*.sh<|MERGE_RESOLUTION|>--- conflicted
+++ resolved
@@ -43,12 +43,8 @@
 
 # documentation
 /html
-<<<<<<< HEAD
-/docs
-=======
 /site
 /docs/html
->>>>>>> df470282
 
 # images
 /*.png
