#!/usr/bin/env python
# -*- coding: utf-8 -*-

"""
PyCTest driver for TiMemory
"""

import os
import re
import sys
import platform
import traceback
import warnings
import multiprocessing as mp
import pyctest.pyctest as pyct
import pyctest.pycmake as pycm
import pyctest.helpers as helpers

clobber_notes = True


#------------------------------------------------------------------------------#
def get_branch(wd=pyct.SOURCE_DIRECTORY):
    cmd = pyct.command(["git", "show", "-s", "--pretty=%d", "HEAD"])
    cmd.SetOutputStripTrailingWhitespace(True)
    cmd.SetWorkingDirectory(wd)
    cmd.Execute()
    branch = cmd.Output()
    branch = branch.split(" ")
    if branch:
        branch = branch[len(branch)-1]
        branch = branch.strip(")")
    if not branch:
        branch = pyct.GetGitBranch(wd)
    return branch


#------------------------------------------------------------------------------#
def configure():

    # Get pyctest argument parser that include PyCTest arguments
    parser = helpers.ArgumentParser(project_name="TiMemory",
                                    source_dir=os.getcwd(),
                                    binary_dir=os.path.join(
                                        os.getcwd(), "build-timemory",
                                        platform.system()),
                                    build_type="Release",
                                    vcs_type="git",
                                    use_launchers=False)

    parser.add_argument("--arch", help="TIMEMORY_USE_ARCH=ON",
                        default=False, action='store_true')
    parser.add_argument("--profile", help="Run gperf profiler",
                        default=None, type=str, choices=("cpu", "heap"))
    parser.add_argument("--sanitizer", help="Type of sanitizer",
                        default=None, type=str,
                        choices=("leak", "memory", "address", "thread"))
    parser.add_argument("--coverage", help="TIMEMORY_USE_COVERAGE=ON",
                        default=False, action='store_true')
    parser.add_argument("--static-analysis", help="TIMEMORY_USE_CLANG_TIDY=ON",
                        default=False, action='store_true')
    parser.add_argument("--tools", help="TIMEMORY_BUILD_TOOLS=ON",
                        default=False, action='store_true')
    parser.add_argument("--tau", help="TIMEMORY_USE_TAU=ON",
                        default=False, action='store_true')
    parser.add_argument("--mpip", help="TIMEMORY_BUILD_MPIP=ON",
                        default=False, action='store_true')
    parser.add_argument("--cuda", help="TIMEMORY_USE_CUDA=ON",
                        default=False, action='store_true')
    parser.add_argument("--nvtx", help="TIMEMORY_USE_NVTX=ON",
                        default=False, action='store_true')
    parser.add_argument("--cupti", help="TIMEMORY_USE_CUPTI=ON",
                        default=False, action='store_true')
    parser.add_argument("--upcxx", help="TIMEMORY_USE_UPCXX=ON",
                        default=False, action='store_true')
    parser.add_argument("--gotcha", help="TIMEMORY_USE_GOTCHA=ON",
                        default=False, action='store_true')
    parser.add_argument("--gperftools", help="TIMEMORY_USE_GPERFTOOLS=ON",
                        default=False, action='store_true')
    parser.add_argument("--caliper", help="TIMEMORY_USE_CALIPER=ON",
                        default=False, action='store_true')
    parser.add_argument("--likwid", help="TIMEMORY_USE_LIKWID=ON",
                        default=False, action='store_true')
    parser.add_argument("--papi", help="TIMEMORY_USE_PAPI=ON",
                        default=False, action='store_true')
    parser.add_argument("--mpi", help="TIMEMORY_USE_MPI=ON",
                        default=False, action='store_true')
    parser.add_argument("--mpi-init", help="TIMEMORY_USE_MPI_INIT=ON",
                        default=False, action='store_true')
    parser.add_argument("--python", help="TIMEMORY_BUILD_PYTHON=ON",
                        default=False, action='store_true')
    parser.add_argument("--ompt", help="TIMEMORY_BUILD_OMPT=ON",
                        default=False, action='store_true')
    parser.add_argument("--kokkos", help="TIMEMORY_BUILD_KOKKOS_TOOLS=ON",
                        default=False, action='store_true')
    parser.add_argument("--dyninst", help="TIMEMORY_USE_DYNINST=ON",
                        default=False, action='store_true')
    parser.add_argument("--extra-optimizations",
                        help="TIMEMORY_BUILD_EXTRA_OPTIMIZATIONS=ON",
                        default=False, action='store_true')
    parser.add_argument("--lto", help="TIMEMORY_BUILD_LTO=ON",
                        default=False, action='store_true')
    parser.add_argument("--developer", help="TIMEMORY_BUILD_DEVELOPER=ON",
                        default=False, action='store_true')
    parser.add_argument("--xray", help="TIMEMORY_BUILD_XRAY=ON",
                        default=False, action='store_true')
    parser.add_argument("--stats", help="TIMEMORY_USE_STATISTICS=ON",
                        default=False, action='store_true')
    parser.add_argument("--timing", help="TIMEMORY_USE_COMPILE_TIMING=ON",
                        default=False, action='store_true')
    parser.add_argument("--build-libs", help="Build library type(s)",
                        default=("shared"), nargs='*', type=str,
                        choices=("static", "shared"))
    parser.add_argument("--tls-model", help="Thread-local static model",
                        default=('global-dynamic'), type=str,
                        choices=('global-dynamic', 'local-dynamic',
                                 'initial-exec', 'local-exec'))
    parser.add_argument("--cxx-standard", help="C++ standard", type=str,
                        default="17", choices=("14", "17", "20"))
    parser.add_argument("--generate", help="Generate the tests only",
                        action='store_true')
    parser.add_argument("-j", "--cpu-count", type=int, default=mp.cpu_count(),
                        help="Parallel build jobs to run")

    args = parser.parse_args()

    if os.environ.get("CTEST_SITE") is not None:
        pyct.set("CTEST_SITE", "{}".format(os.environ.get("CTEST_SITE")))

    if os.path.exists(os.path.join(pyct.BINARY_DIRECTORY, "CMakeCache.txt")):
        from pyctest import cmake_executable as cm
        from pyctest import version_info as _pyctest_version
        if (_pyctest_version[0] == 0 and
                _pyctest_version[1] == 0 and
                _pyctest_version[2] < 11):
            cmd = pyct.command(
                [cm, "--build", pyct.BINARY_DIRECTORY, "--target", "clean"])
            cmd.SetWorkingDirectory(pyct.BINARY_DIRECTORY)
            cmd.SetOutputQuiet(True)
            cmd.SetErrorQuiet(True)
            cmd.Execute()
        else:
            from pyctest.cmake import CMake
            CMake("--build", pyct.BINARY_DIRECTORY, "--target", "clean")
        helpers.RemovePath(os.path.join(
            pyct.BINARY_DIRECTORY, "CMakeCache.txt"))

    if platform.system() != "Linux":
        args.papi = False

    os.environ["PYCTEST_TESTING"] = "ON"
    os.environ["TIMEMORY_PLOT_OUTPUT"] = "ON"
    os.environ["TIMEMORY_BANNER"] = "OFF"

    # update PYTHONPATH for the unit tests
    pypath = os.environ.get("PYTHONPATH", "").split(":")
    pypath = [pyct.BINARY_DIRECTORY] + pypath
    os.environ["PYTHONPATH"] = ":".join(pypath)

    return args


#------------------------------------------------------------------------------#
#
def run_pyctest():

    #--------------------------------------------------------------------------#
    # run argparse, checkout source, copy over files
    #
    args = configure()

    #--------------------------------------------------------------------------#
    # Compiler version
    #
    if os.environ.get("CXX") is None:
        os.environ["CXX"] = helpers.FindExePath("c++")
    cmd = pyct.command([os.environ["CXX"], "--version"])
    cmd.SetOutputStripTrailingWhitespace(True)
    cmd.Execute()
    compiler_version = cmd.Output()
    try:
        cn = compiler_version.split()[0]
        cv = re.search(r'(\b)\d.\d.\d', compiler_version)
        compiler_version = '{}-{}'.format(cn, cv.group()[0])
    except Exception as e:
        print("Exception! {}".format(e))
        cmd = pyct.command([os.environ["CXX"], "-dumpversion"])
        cmd.SetOutputStripTrailingWhitespace(True)
        cmd.Execute()
        compiler_version = cmd.Output()

    #--------------------------------------------------------------------------#
    # Set the build name
    #
    pyct.BUILD_NAME = "{} {} {} {} {}".format(
        get_branch(pyct.SOURCE_DIRECTORY),
        platform.uname()[0],
        helpers.GetSystemVersionInfo(),
        platform.uname()[4],
        compiler_version)
    pyct.BUILD_NAME = '-'.join(pyct.BUILD_NAME.split())

    #--------------------------------------------------------------------------#
    #   build specifications
    #
    build_opts = {
        "BUILD_SHARED_LIBS": "ON" if "shared" in args.build_libs else "OFF",
        "BUILD_STATIC_LIBS": "ON" if "static" in args.build_libs else "OFF",
        "CMAKE_CXX_STANDARD": "{}".format(args.cxx_standard),
        "TIMEMORY_TLS_MODEL": "{}".format(args.tls_model),
        "TIMEMORY_CCACHE_BUILD": "OFF",
        "TIMEMORY_BUILD_C": "ON",
        "TIMEMORY_BUILD_LTO": "ON" if args.lto else "OFF",
        "TIMEMORY_BUILD_OMPT": "ON" if args.ompt else "OFF",
        "TIMEMORY_BUILD_TOOLS": "ON" if args.tools else "OFF",
        "TIMEMORY_BUILD_GOTCHA": "ON" if args.gotcha else "OFF",
        "TIMEMORY_BUILD_PYTHON": "ON" if args.python else "OFF",
        "TIMEMORY_BUILD_CALIPER": "ON" if args.caliper else "OFF",
        "TIMEMORY_BUILD_DEVELOPER": "ON" if args.developer else "OFF",
        "TIMEMORY_BUILD_TESTING": "ON",
        "TIMEMORY_BUILD_EXTRA_OPTIMIZATIONS": "ON" if args.extra_optimizations else "OFF",
        "TIMEMORY_USE_MPI": "ON" if args.mpi else "OFF",
        "TIMEMORY_USE_TAU": "ON" if args.tau else "OFF",
        "TIMEMORY_USE_ARCH": "ON" if args.arch else "OFF",
        "TIMEMORY_USE_PAPI": "ON" if args.papi else "OFF",
        "TIMEMORY_USE_CUDA": "ON" if args.cuda else "OFF",
        "TIMEMORY_USE_NVTX": "ON" if args.nvtx else "OFF",
        "TIMEMORY_USE_OMPT": "ON" if args.ompt else "OFF",
        "TIMEMORY_USE_XRAY": "ON" if args.xray else "OFF",
        "TIMEMORY_USE_CUPTI": "ON" if args.cupti else "OFF",
        "TIMEMORY_USE_UPCXX": "ON" if args.upcxx else "OFF",
        "TIMEMORY_USE_LIKWID": "ON" if args.likwid else "OFF",
        "TIMEMORY_USE_GOTCHA": "ON" if args.gotcha else "OFF",
        "TIMEMORY_USE_PYTHON": "ON" if args.python else "OFF",
        "TIMEMORY_USE_CALIPER": "ON" if args.caliper else "OFF",
        "TIMEMORY_USE_COVERAGE": "ON" if args.coverage else "OFF",
        "TIMEMORY_USE_GPERFTOOLS": "ON" if args.gperftools else "OFF",
        "TIMEMORY_USE_STATISTICS": "ON" if args.stats else "OFF",
        "TIMEMORY_USE_COMPILE_TIMING": "ON" if args.timing else "OFF",
        "TIMEMORY_USE_MPI_INIT": "ON" if args.mpi_init else "OFF",
        "TIMEMORY_USE_SANITIZER": "OFF",
        "TIMEMORY_USE_CLANG_TIDY": "ON" if args.static_analysis else "OFF",
        "USE_PAPI": "ON" if args.papi else "OFF",
        "USE_MPI": "ON" if args.mpi else "OFF",
        "USE_CALIPER": "ON" if args.caliper else "OFF",
        "PYTHON_EXECUTABLE": "{}".format(sys.executable),
    }

    if args.ompt:
        build_opts["OPENMP_ENABLE_LIBOMPTARGET"] = "OFF"

    if args.tools:
        build_opts["TIMEMORY_BUILD_MPIP_LIBRARY"] = "ON" if (
            args.mpi and args.mpip) else "OFF"
        build_opts["TIMEMORY_BUILD_OMPT_LIBRARY"] = "ON" if (
            args.ompt) else "OFF"
        build_opts["TIMEMORY_BUILD_KOKKOS_TOOLS"] = "ON" if args.kokkos else "OFF"
        build_opts["TIMEMORY_BUILD_DYNINST_TOOLS"] = "ON" if args.dyninst else "OFF"

    if args.python:
        pyver = "{}.{}.{}".format(
            sys.version_info[0], sys.version_info[1], sys.version_info[2])
        pyct.BUILD_NAME = "{} PY-{}".format(pyct.BUILD_NAME, pyver)

    if args.profile is not None:
        build_opts["TIMEMORY_USE_GPERFTOOLS"] = "ON"
        components = "profiler" if args.profile == "cpu" else "tcmalloc"
        build_opts["TIMEMORY_gperftools_COMPONENTS"] = components
        pyct.BUILD_NAME = "{} {}".format(
            pyct.BUILD_NAME, args.profile.upper())

    if args.sanitizer is not None:
        pyct.BUILD_NAME = "{} {}SAN".format(
            pyct.BUILD_NAME, args.sanitizer.upper()[0])
        build_opts["SANITIZER_TYPE"] = args.sanitizer
        build_opts["TIMEMORY_USE_SANITIZER"] = "ON"

    if args.coverage:
        gcov_exe = helpers.FindExePath("gcov")
        if gcov_exe is not None:
            pyct.COVERAGE_COMMAND = "{}".format(gcov_exe)
            build_opts["TIMEMORY_USE_COVERAGE"] = "ON"
            pyct.BUILD_NAME = "{} COV".format(pyct.BUILD_NAME)
            if pyct.BUILD_TYPE != "Debug":
                warnings.warn(
                    "Forcing build type to 'Debug' when coverage is enabled")
                pyct.BUILD_TYPE = "Debug"
        else:
            build_opts["TIMEMORY_USE_COVERAGE"] = "OFF"

    pyct.set("CTEST_CUSTOM_COVERAGE_EXCLUDE", ".*external/.*;/usr/.*")
    pyct.set("CTEST_CUSTOM_MAXIMUM_NUMBER_OF_ERRORS", "100")
    pyct.set("CTEST_CUSTOM_MAXIMUM_NUMBER_OF_WARNINGS", "100")

    # Use the options to create a build name with configuration
    build_name = set()
    mangled_tags = {"EXTRA_OPTIMIZATIONS": "OPT", "KOKKOS_TOOLS": "KOKKOS",
                    "DYNINST_TOOLS": "DYNINST"}
    exclude_keys = ("TESTING", "EXAMPLES", "GOOGLE_TEST", "CCACHE_BUILD",
                    "gperftools_COMPONENTS")
    for opt_key, opt_val in build_opts.items():
        tag = None
        key = None
        if opt_val == "OFF" or opt_val is None:
            continue
        else:
            if "TIMEMORY_BUILD_" in opt_key:
                tag = opt_key.replace("TIMEMORY_BUILD_", "")
                key = tag
            elif "TIMEMORY_USE_" in opt_key:
                tag = opt_key.replace("TIMEMORY_USE_", "")
                key = tag
            elif "TIMEMORY_" in opt_key:
                key = opt_key.replace("TIMEMORY_", "")
                tag = "{}_{}".format(key, opt_val)

        # if valid and turned on
        if tag is not None and key is not None and key not in exclude_keys:
            tag = mangled_tags.get(tag, tag)
            build_name.add(tag)

    build_name = sorted(build_name)
    pyct.BUILD_NAME += " {}".format(" ".join(build_name))

    # split and join with dashes
    pyct.BUILD_NAME = '-'.join(pyct.BUILD_NAME.replace('/', '-').split())

    # default options
    cmake_args = "-DCMAKE_BUILD_TYPE={} -DTIMEMORY_BUILD_EXAMPLES=ON".format(
        pyct.BUILD_TYPE)

    # customized from args
    for key, val in build_opts.items():
        cmake_args = "{} -D{}={}".format(cmake_args, key, val)

    cmake_args = "{} {}".format(cmake_args, " ".join(pycm.ARGUMENTS))

    #--------------------------------------------------------------------------#
    # how to build the code
    #
    ctest_cmake_cmd = "${CTEST_CMAKE_COMMAND}"
    pyct.CONFIGURE_COMMAND = "{} {} {}".format(
        ctest_cmake_cmd, cmake_args, pyct.SOURCE_DIRECTORY)

    #--------------------------------------------------------------------------#
    # how to build the code
    #
    pyct.BUILD_COMMAND = "{} --build {} --target all".format(
        ctest_cmake_cmd, pyct.BINARY_DIRECTORY)

    #--------------------------------------------------------------------------#
    # parallel build
    #
    if platform.system() != "Windows":
        pyct.BUILD_COMMAND = "{} -- -j{}".format(
            pyct.BUILD_COMMAND, args.cpu_count)
    else:
        pyct.BUILD_COMMAND = "{} -- /MP -A x64".format(
            pyct.BUILD_COMMAND)

    #--------------------------------------------------------------------------#
    # how to update the code
    #
    git_exe = helpers.FindExePath("git")
    pyct.UPDATE_COMMAND = "{}".format(git_exe)
    pyct.set("CTEST_UPDATE_TYPE", "git")
    pyct.set("CTEST_GIT_COMMAND", "{}".format(git_exe))

    #--------------------------------------------------------------------------#
    # find the CTEST_TOKEN_FILE
    #
    if args.pyctest_token_file is None and args.pyctest_token is None:
        home = helpers.GetHomePath()
        if home is not None:
            token_path = os.path.join(
                home, os.path.join(".tokens", "nersc-cdash"))
            if os.path.exists(token_path):
                pyct.set("CTEST_TOKEN_FILE", token_path)

    #--------------------------------------------------------------------------#
    # construct a command
    #
    def construct_name(test_name):
        return test_name.replace("_", "-")

    #--------------------------------------------------------------------------#
    # construct a command
    #
    def construct_command(cmd, args):
        global clobber_notes
        _cmd = []
        if args.profile is not None:
            _exe = os.path.basename(cmd[0])
            if args.profile == "cpu":
                _cmd.append(os.path.join(pyct.BINARY_DIRECTORY,
                                         "gperf-cpu-profile.sh"))
                pyct.add_note(pyct.BINARY_DIRECTORY,
                              "cpu.prof.{}/gperf.0.txt".format(_exe),
                              clobber=clobber_notes)
                pyct.add_note(pyct.BINARY_DIRECTORY,
                              "cpu.prof.{}/gperf.0.cum.txt".format(_exe),
                              clobber=False)
                clobber_notes = False
            elif args.profile == "heap":
                _cmd.append(os.path.join(pyct.BINARY_DIRECTORY,
                                         "gperf-heap-profile.sh"))
                for itr in ["alloc_objects", "alloc_space", "inuse_objects", "inuse_space"]:
                    pyct.add_note(pyct.BINARY_DIRECTORY,
                                  "heap.prof.{}/gperf.0.0001.heap.{}.txt".format(
                                      _exe, itr),
                                  clobber=clobber_notes)
                    # make sure all subsequent iterations don't clobber
                    clobber_notes = False
        _cmd.extend(cmd)
        return _cmd

    #--------------------------------------------------------------------------#
    # construct a command
    #
    def construct_roofline_command(cmd, dir, extra_opts=[]):
        _cmd = [sys.executable, '-m', 'timemory.roofline', '-e',
                '-D', dir, '--format', 'png']
        _cmd.extend(extra_opts)
        _cmd.extend(['--'])
        _cmd.extend(cmd)
        return _cmd

    #--------------------------------------------------------------------------#
    # create tests
    #
    test_env = ";".join(["CPUPROFILE_FREQUENCY=200",
                         "CPUPROFILE_REALTIME=1",
                         "CALI_CONFIG_PROFILE=runtime-report",
                         "TIMEMORY_DART_OUTPUT=ON",
                         "TIMEMORY_DART_COUNT=1",
                         "TIMEMORY_PLOT_OUTPUT=ON"])

    if args.tools:
        pyct.test("timem-timemory-avail",
                  ["./timem", "./timemory-avail"],
                  {"WORKING_DIRECTORY": pyct.BINARY_DIRECTORY,
                   "LABELS": pyct.PROJECT_NAME,
                   "TIMEOUT": "300",
                   "ENVIRONMENT": test_env})

    if args.python:
        pyct.test("timemory-python",
                  [sys.executable, "-c", "\"import timemory\""],
                  {"WORKING_DIRECTORY": pyct.BINARY_DIRECTORY,
                   "LABELS": pyct.PROJECT_NAME,
                   "TIMEOUT": "300",
                   "ENVIRONMENT": test_env})

<<<<<<< HEAD
=======
        pyunittests = ["flat", "rusage", "throttle", "timeline", "timing"]
        for t in pyunittests:
            pyct.test("python-unittest-{}".format(t),
                      [sys.executable, "-m",
                          "timemory.test.test_{}".format(t)],
                      {"WORKING_DIRECTORY": pyct.BINARY_DIRECTORY,
                       "LABELS": pyct.PROJECT_NAME,
                       "TIMEOUT": "300",
                       "ENVIRONMENT": test_env})

>>>>>>> 697cd6a2
    pyct.test(construct_name("ex-derived"),
              construct_command(["./ex_derived"], args),
              {"WORKING_DIRECTORY": pyct.BINARY_DIRECTORY,
               "LABELS": pyct.PROJECT_NAME,
               "TIMEOUT": "300",
               "ENVIRONMENT": test_env})

    pyct.test(construct_name("ex-optional-off"),
              construct_command(["./ex_optional_off"], args),
              {"WORKING_DIRECTORY": pyct.BINARY_DIRECTORY,
               "LABELS": pyct.PROJECT_NAME,
               "TIMEOUT": "300",
               "ENVIRONMENT": test_env})

    overhead_cmd = ["./ex_cxx_overhead"]
    if args.coverage:
        overhead_cmd += ["40", "30"]

    pyct.test(construct_name("ex-cxx-overhead"),
              construct_command(overhead_cmd, args),
              {"WORKING_DIRECTORY": pyct.BINARY_DIRECTORY,
               "LABELS": pyct.PROJECT_NAME,
               "TIMEOUT": "600",
               "ENVIRONMENT": test_env})

    if args.cuda:
        pyct.test(construct_name("ex-cuda-event"),
                  ["./ex_cuda_event"],
                  {"WORKING_DIRECTORY": pyct.BINARY_DIRECTORY,
                   "LABELS": pyct.PROJECT_NAME,
                   "TIMEOUT": "300",
                   "ENVIRONMENT": test_env})

    pyct.test(construct_name("ex-cxx-minimal"),
              construct_command(["./ex_cxx_minimal"], args),
              {"WORKING_DIRECTORY": pyct.BINARY_DIRECTORY,
               "LABELS": pyct.PROJECT_NAME,
               "TIMEOUT": "300",
               "ENVIRONMENT": test_env})

    pyct.test(construct_name("ex-c-minimal-library-overload"),
              construct_command(["./ex_c_minimal_library_overload"], args),
              {"WORKING_DIRECTORY": pyct.BINARY_DIRECTORY,
               "LABELS": pyct.PROJECT_NAME,
               "TIMEOUT": "300",
               "ENVIRONMENT": test_env})

    pyct.test(construct_name("ex-c-timing"),
              construct_command(["./ex_c_timing"], args),
              {"WORKING_DIRECTORY": pyct.BINARY_DIRECTORY,
               "LABELS": pyct.PROJECT_NAME,
               "TIMEOUT": "300",
               "ENVIRONMENT": test_env})

    pyct.test(construct_name("ex-cxx-minimal-library"),
              construct_command(["./ex_cxx_minimal_library"], args),
              {"WORKING_DIRECTORY": pyct.BINARY_DIRECTORY,
               "LABELS": pyct.PROJECT_NAME,
               "TIMEOUT": "300",
               "ENVIRONMENT": test_env})

    pyct.test(construct_name("ex-optional-on"),
              construct_command(["./ex_optional_on"], args),
              {"WORKING_DIRECTORY": pyct.BINARY_DIRECTORY,
               "LABELS": pyct.PROJECT_NAME,
               "TIMEOUT": "300",
               "ENVIRONMENT": test_env})

    pyct.test(construct_name("ex-c-minimal-library"),
              construct_command(["./ex_c_minimal_library"], args),
              {"WORKING_DIRECTORY": pyct.BINARY_DIRECTORY,
               "LABELS": pyct.PROJECT_NAME,
               "TIMEOUT": "300",
               "ENVIRONMENT": test_env})

    ert_cmd = ["./ex_ert"]
    if args.coverage:
        ert_cmd += ["512", "1081344", "2"]

    pyct.test(construct_name("ex-ert"),
              construct_command(ert_cmd, args),
              {"WORKING_DIRECTORY": pyct.BINARY_DIRECTORY,
               "LABELS": pyct.PROJECT_NAME,
               "TIMEOUT": "600",
               "ENVIRONMENT": test_env})

    pyct.test(construct_name("ex-cxx-tuple"),
              construct_command(["./ex_cxx_tuple"], args),
              {"WORKING_DIRECTORY": pyct.BINARY_DIRECTORY,
               "LABELS": pyct.PROJECT_NAME,
               "TIMEOUT": "300",
               "ENVIRONMENT": test_env})

    if args.gotcha:
        pyct.test(construct_name("ex-gotcha"),
                  construct_command(["./ex_gotcha"], args),
                  {"WORKING_DIRECTORY": pyct.BINARY_DIRECTORY,
                   "LABELS": pyct.PROJECT_NAME,
                   "TIMEOUT": "300",
                   "ENVIRONMENT": test_env})

        pyct.test(construct_name("ex-gotcha-replacement"),
                  construct_command(["./ex_gotcha_replacement"], args),
                  {"WORKING_DIRECTORY": pyct.BINARY_DIRECTORY,
                   "LABELS": pyct.PROJECT_NAME,
                   "TIMEOUT": "300",
                   "ENVIRONMENT": test_env})

        if args.mpi:
            pyct.test(construct_name("ex-gotcha-mpi"),
                      construct_command(["./ex_gotcha_mpi"], args),
                      {"WORKING_DIRECTORY": pyct.BINARY_DIRECTORY,
                       "LABELS": pyct.PROJECT_NAME,
                       "TIMEOUT": "300",
                       "ENVIRONMENT": test_env})

    if args.python:
        pyct.test(construct_name("ex-python-bindings"),
                  construct_command(["mpirun", "-np", "2", sys.executable,
                                     "./ex_python_bindings"], args),
                  {"WORKING_DIRECTORY": pyct.BINARY_DIRECTORY,
                   "LABELS": pyct.PROJECT_NAME,
                   "TIMEOUT": "300",
                   "ENVIRONMENT": test_env})

        pyct.test(construct_name("ex-python-caliper"),
                  construct_command(
                      [sys.executable, "./ex_python_caliper"], args),
                  {"WORKING_DIRECTORY": pyct.BINARY_DIRECTORY,
                   "LABELS": pyct.PROJECT_NAME,
                   "TIMEOUT": "300",
                   "ENVIRONMENT": test_env})

        pyct.test(construct_name("ex-python-general"),
                  construct_command(
                      [sys.executable, "./ex_python_general"], args),
                  {"WORKING_DIRECTORY": pyct.BINARY_DIRECTORY,
                   "LABELS": pyct.PROJECT_NAME,
                   "TIMEOUT": "300",
                   "ENVIRONMENT": test_env})

        pyct.test(construct_name("ex-python-profiler"),
                  construct_command(
                      [sys.executable, "./ex_python_profiler"], args),
                  {"WORKING_DIRECTORY": pyct.BINARY_DIRECTORY,
                   "LABELS": pyct.PROJECT_NAME,
                   "TIMEOUT": "300",
                   "ENVIRONMENT": test_env})

        pyct.test(construct_name("ex-python-sample"),
                  construct_command(
                      [sys.executable, "./ex_python_sample"], args),
                  {"WORKING_DIRECTORY": pyct.BINARY_DIRECTORY,
                   "LABELS": pyct.PROJECT_NAME,
                   "TIMEOUT": "300",
                   "ENVIRONMENT": test_env})

    pyct.test(construct_name("ex-caliper"),
              construct_command(["./ex_caliper"], args),
              {"WORKING_DIRECTORY": pyct.BINARY_DIRECTORY,
               "LABELS": pyct.PROJECT_NAME,
               "TIMEOUT": "300",
               "ENVIRONMENT": test_env})

    pyct.test(construct_name("ex-c-minimal"),
              construct_command(["./ex_c_minimal"], args),
              {"WORKING_DIRECTORY": pyct.BINARY_DIRECTORY,
               "LABELS": pyct.PROJECT_NAME,
               "TIMEOUT": "300",
               "ENVIRONMENT": test_env})

    pyct.test(construct_name("ex-cxx-minimal-library-overload"),
              construct_command(["./ex_cxx_minimal_library_overload"], args),
              {"WORKING_DIRECTORY": pyct.BINARY_DIRECTORY,
               "LABELS": pyct.PROJECT_NAME,
               "TIMEOUT": "300",
               "ENVIRONMENT": test_env})

    pyct.test(construct_name("ex-cxx-basic"),
              construct_command(["./ex_cxx_basic"], args),
              {"WORKING_DIRECTORY": pyct.BINARY_DIRECTORY,
               "LABELS": pyct.PROJECT_NAME,
               "TIMEOUT": "300",
               "ENVIRONMENT": test_env})

    pyct.test(construct_name("ex-statistics"),
              construct_command(["./ex_cxx_statistics"], args),
              {"WORKING_DIRECTORY": pyct.BINARY_DIRECTORY,
               "LABELS": pyct.PROJECT_NAME,
               "TIMEOUT": "300",
               "ENVIRONMENT": test_env})

    if args.python:
        pyct.test(construct_name("ex-python-minimal"),
                  construct_command(
                      [sys.executable, "./ex_python_minimal"], args),
                  {"WORKING_DIRECTORY": pyct.BINARY_DIRECTORY,
                   "LABELS": pyct.PROJECT_NAME,
                   "TIMEOUT": "480",
                   "ENVIRONMENT": test_env})

    if args.likwid:
        pyct.test(construct_name("ex-likwid"),
                  construct_command(["./ex_likwid"], args),
                  {"WORKING_DIRECTORY": pyct.BINARY_DIRECTORY,
                   "LABELS": pyct.PROJECT_NAME,
                   "TIMEOUT": "300",
                   "ENVIRONMENT": test_env})

        if args.python:
            pyct.test(construct_name("ex-python-likwid"),
                      construct_command(
                          [sys.executable, "./ex_python_likwid"], args),
                      {"WORKING_DIRECTORY": pyct.BINARY_DIRECTORY,
                       "LABELS": pyct.PROJECT_NAME,
                       "TIMEOUT": "300",
                       "ENVIRONMENT": test_env})

    if not args.python:
        pyct.test(construct_name("ex-cpu-roofline"),
                  construct_roofline_command(["./ex_cpu_roofline"], 'cpu-roofline',
                                             ['-t', 'cpu_roofline']),
                  {"WORKING_DIRECTORY": pyct.BINARY_DIRECTORY,
                   "LABELS": pyct.PROJECT_NAME,
                   "TIMEOUT": "900",
                   "ENVIRONMENT": test_env})

        pyct.test(construct_name("ex-cpu-roofline.sp"),
                  construct_roofline_command(["./ex_cpu_roofline.sp"], 'cpu-roofline.sp',
                                             ['-t', 'cpu_roofline']),
                  {"WORKING_DIRECTORY": pyct.BINARY_DIRECTORY,
                   "LABELS": pyct.PROJECT_NAME,
                   "TIMEOUT": "900",
                   "ENVIRONMENT": test_env})

        if args.cupti:
            pyct.test(construct_name("ex-gpu-roofline"),
                      construct_roofline_command(["./ex_gpu_roofline"], 'gpu-roofline',
                                                 ['-t', 'gpu_roofline']),
                      {"WORKING_DIRECTORY": pyct.BINARY_DIRECTORY,
                       "LABELS": pyct.PROJECT_NAME,
                       "TIMEOUT": "900",
                       "ENVIRONMENT": test_env})

    pyct.generate_config(pyct.BINARY_DIRECTORY)
    pyct.generate_test_file(os.path.join(pyct.BINARY_DIRECTORY, "tests"))
    if not args.generate:
        pyct.run(pyct.ARGUMENTS, pyct.BINARY_DIRECTORY)
        if args.coverage:
            script = os.path.join(pyct.SOURCE_DIRECTORY, "cmake",
                                  "Scripts", "submit-coverage.sh")
            cov = pyct.command([script, pyct.BINARY_DIRECTORY])
            cov.SetWorkingDirectory(pyct.SOURCE_DIRECTORY)
            cov.Execute()
            print("{}".format(cov.Output()))
    else:
        print("BUILD_NAME: {}".format(pyct.BUILD_NAME))


#------------------------------------------------------------------------------#
#
if __name__ == "__main__":

    try:

        run_pyctest()

    except Exception as e:
        print('Error running pyctest - {}'.format(e))
        exc_type, exc_value, exc_trback = sys.exc_info()
        traceback.print_exception(exc_type, exc_value, exc_trback, limit=10)
        sys.exit(1)

    sys.exit(0)<|MERGE_RESOLUTION|>--- conflicted
+++ resolved
@@ -451,8 +451,6 @@
                    "TIMEOUT": "300",
                    "ENVIRONMENT": test_env})
 
-<<<<<<< HEAD
-=======
         pyunittests = ["flat", "rusage", "throttle", "timeline", "timing"]
         for t in pyunittests:
             pyct.test("python-unittest-{}".format(t),
@@ -463,7 +461,6 @@
                        "TIMEOUT": "300",
                        "ENVIRONMENT": test_env})
 
->>>>>>> 697cd6a2
     pyct.test(construct_name("ex-derived"),
               construct_command(["./ex_derived"], args),
               {"WORKING_DIRECTORY": pyct.BINARY_DIRECTORY,
