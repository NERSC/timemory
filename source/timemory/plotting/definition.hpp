--- conflicted
+++ resolved
@@ -101,12 +101,7 @@
 
     auto _ctor = get_env<std::string>("TIMEMORY_LIBRARY_CTOR", "");
     auto _bann = get_env<std::string>("TIMEMORY_BANNER", "");
-<<<<<<< HEAD
     auto _plot = get_env<std::string>("TIMEMORY_CXX_PLOT_MODE", "");
-    // if currently in plotting mode, we dont want to plot again
-    if(_plot.length() > 0)
-=======
-    auto _plot = get_env<std::string>("TIMEMORY_CXX_PLOT_MODE", "0");
     // if currently in plotting mode, we dont want to plot again
     if(_plot.length() > 0)
         return;
@@ -130,48 +125,6 @@
 //
 //--------------------------------------------------------------------------------------//
 //
-namespace operation
-{
-//
-//--------------------------------------------------------------------------------------//
-//
-template <typename Tp>
-void
-plot(string_t _prefix, const string_t& _dir, bool _echo_dart, string_t _json_file)
-{
-    if(std::is_same<typename Tp::value_type, void>::value)
-    {
-        if(settings::debug() || settings::verbose() > 2)
-            PRINT_HERE("%s", "");
-        return;
-    }
-
-    if(!settings::json_output() && !trait::requires_json<Tp>::value)
-    {
-        if(settings::debug() || settings::verbose() > 2)
-            PRINT_HERE("%s", "");
->>>>>>> 99727266
-        return;
-
-    // set-up environment such that forking is safe
-    set_env<std::string>("TIMEMORY_LIBRARY_CTOR", "OFF", 1);
-    set_env<std::string>("TIMEMORY_BANNER", "OFF", 1);
-    set_env<std::string>("TIMEMORY_CXX_PLOT_MODE", "1", 1);
-
-    launch_process(cmd.c_str(), _info + " plot generation failed");
-
-    // revert the environment
-    set_env<std::string>("TIMEMORY_CXX_PLOT_MODE", _plot, 1);
-    set_env<std::string>("TIMEMORY_BANNER", _bann.c_str(), 1);
-    set_env<std::string>("TIMEMORY_LIBRARY_CTOR", _ctor.c_str(), 1);
-}
-//
-//--------------------------------------------------------------------------------------//
-//
-#endif  // !defined(TIMEMORY_USE_EXTERN) || defined(TIMEMORY_PLOTTING_SOURCE)
-//
-//--------------------------------------------------------------------------------------//
-//
 }  // namespace plotting
 }  // namespace tim
 //
