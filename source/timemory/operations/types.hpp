--- conflicted
+++ resolved
@@ -742,7 +742,7 @@
             PRINT_HERE("%s", "Null pointer to settings! Disabling");
             return false;
         }
-        return (m_settings->get_json_output() || json_forced) &&
+        return (m_settings->get_tree_output() || json_forced) &&
                m_settings->get_file_output();
     }
     bool json_output()
@@ -789,17 +789,6 @@
     bool    debug          = settings::debug();
     bool    update         = true;
     bool    json_forced    = false;
-<<<<<<< HEAD
-    bool    file_output    = settings::file_output();
-    bool    cout_output    = settings::cout_output();
-    bool    tree_output    = (settings::tree_output() || json_forced) && file_output;
-    bool    json_output    = (settings::json_output() || json_forced) && file_output;
-    bool    text_output    = settings::text_output() && file_output;
-    bool    dart_output    = settings::dart_output();
-    bool    plot_output    = settings::plot_output() && json_output;
-    bool    flame_output   = settings::flamegraph_output() && file_output;
-=======
->>>>>>> 24da7bec
     bool    node_init      = dmp::is_initialized();
     int32_t node_rank      = dmp::rank();
     int32_t node_size      = dmp::size();
