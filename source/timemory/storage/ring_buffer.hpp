--- conflicted
+++ resolved
@@ -58,19 +58,11 @@
 
     ~ring_buffer();
 
-<<<<<<< HEAD
-    ring_buffer(const ring_buffer&)     = delete;
-    ring_buffer(ring_buffer&&) noexcept = default;
-
-    ring_buffer& operator=(const ring_buffer&) = delete;
-    ring_buffer& operator=(ring_buffer&&) noexcept = default;
-=======
     ring_buffer(const ring_buffer&);
     ring_buffer(ring_buffer&&) noexcept = delete;
 
     ring_buffer& operator=(const ring_buffer&);
     ring_buffer& operator=(ring_buffer&&) noexcept = delete;
->>>>>>> 4303cb3a
 
     /// Returns whether the buffer has been allocated
     bool is_initialized() const { return m_init; }
@@ -383,19 +375,11 @@
     ring_buffer(size_t _size, bool _use_mmap)
     : base_type{ _size * sizeof(Tp), _use_mmap }
     {}
-<<<<<<< HEAD
-
-    ring_buffer(const ring_buffer&)     = default;
-    ring_buffer(ring_buffer&&) noexcept = default;
-
-    ring_buffer& operator=(const ring_buffer&) = default;
-=======
 
     ring_buffer(const ring_buffer&);
     ring_buffer(ring_buffer&&) noexcept = default;
 
     ring_buffer& operator=(const ring_buffer&);
->>>>>>> 4303cb3a
     ring_buffer& operator=(ring_buffer&&) noexcept = default;
 
     /// Returns whether the buffer has been allocated
@@ -420,17 +404,10 @@
     Tp* read(Tp* out) const { return remove_copy(base_type::read<Tp>(out).second); }
 
     /// Get an uninitialized address at tail of buffer.
-<<<<<<< HEAD
-    Tp* request() { return base_type::request<Tp>(); }
-
-    /// Read data from head of buffer.
-    Tp* retrieve() { return base_type::retrieve<Tp>(); }
-=======
     Tp* request() { return add_copy(base_type::request<Tp>()); }
 
     /// Read data from head of buffer.
     Tp* retrieve() { return remove_copy(base_type::retrieve<Tp>()); }
->>>>>>> 4303cb3a
 
     /// Returns number of Tp instances currently held by the buffer.
     size_t count() const { return (base_type::count()) / sizeof(Tp); }
@@ -460,17 +437,6 @@
     std::string as_string() const
     {
         std::ostringstream ss{};
-<<<<<<< HEAD
-        ss << std::boolalpha << "data size: " << data_size()
-           << " B, is_initialized: " << is_initialized() << ", is_empty: " << is_empty()
-           << ", is_full: " << is_full() << ", capacity: " << capacity()
-           << ", count: " << count() << ", free: " << free()
-           << ", raw capacity: " << base_type::capacity()
-           << " B, raw count: " << base_type::count()
-           << " B, raw free: " << base_type::free() << " B, pointer: " << base_type::m_ptr
-           << ", raw read count: " << base_type::m_read_count
-           << ", raw write count: " << base_type::m_write_count;
-=======
         size_t             _w = std::log10(base_type::capacity()) + 1;
         ss << std::boolalpha << std::right << "data size: " << std::setw(_w)
            << data_size() << " B, is_initialized: " << std::setw(5) << is_initialized()
@@ -484,7 +450,6 @@
            << " B, pointer: " << std::setw(15) << base_type::m_ptr
            << ", raw read count: " << std::setw(_w) << base_type::m_read_count
            << ", raw write count: " << std::setw(_w) << base_type::m_write_count;
->>>>>>> 4303cb3a
         return ss.str();
     }
 
