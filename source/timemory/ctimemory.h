//  MIT License
//
//  Copyright (c) 2019, The Regents of the University of California,
//  through Lawrence Berkeley National Laboratory (subject to receipt of any
//  required approvals from the U.S. Dept. of Energy).  All rights reserved.
//
//  Permission is hereby granted, free of charge, to any person obtaining a copy
//  of this software and associated documentation files (the "Software"), to
//  deal in the Software without restriction, including without limitation the
//  rights to use, copy, modify, merge, publish, distribute, sublicense, and
//  copies of the Software, and to permit persons to whom the Software is
//  furnished to do so, subject to the following conditions:
//
//  The above copyright notice and this permission notice shall be included in
//  all copies or substantial portions of the Software.
//
//  THE SOFTWARE IS PROVIDED "AS IS", WITHOUT WARRANTY OF ANY KIND, EXPRESS OR
//  IMPLIED, INCLUDING BUT NOT LIMITED TO THE WARRANTIES OF MERCHANTABILITY,
//  FITNESS FOR A PARTICULAR PURPOSE AND NONINFRINGEMENT. IN NO EVENT SHALL THE
//  AUTHORS OR COPYRIGHT HOLDERS BE LIABLE FOR ANY CLAIM, DAMAGES OR OTHER
//  LIABILITY, WHETHER IN AN ACTION OF CONTRACT, TORT OR OTHERWISE, ARISING
//  FROM, OUT OF OR IN CONNECTION WITH THE SOFTWARE OR THE USE OR OTHER DEALINGS
//  IN THE SOFTWARE.

/** \file ctimemory.h
 * \headerfile ctimemory.h "timemory/ctimemory.h"
 * This header file provides the C interface to TiMemory and generally just
 * redirects to functions implemented in ctimemory.cpp
 *
 */

#pragma once

#include <stdbool.h>
#include <stddef.h>
#include <stdint.h>
#include <stdio.h>
#include <stdlib.h>
#include <string.h>

//======================================================================================//
//
//      Operating System
//
//======================================================================================//

// machine bits
#if defined(__x86_64__)
#    if !defined(_64BIT)
#        define _64BIT
#    endif
#else
#    if !defined(_32BIT)
#        define _32BIT
#    endif
#endif

//--------------------------------------------------------------------------------------//
// base operating system

#if defined(_WIN32) || defined(_WIN64)
#    if !defined(_WINDOWS)
#        define _WINDOWS
#    endif
//--------------------------------------------------------------------------------------//

#elif defined(__APPLE__) || defined(__MACH__)
#    if !defined(_MACOS)
#        define _MACOS
#    endif
#    if !defined(_UNIX)
#        define _UNIX
#    endif
//--------------------------------------------------------------------------------------//

#elif defined(__linux__) || defined(__linux) || defined(linux) || defined(__gnu_linux__)
#    if !defined(_LINUX)
#        define _LINUX
#    endif
#    if !defined(_UNIX)
#        define _UNIX
#    endif
//--------------------------------------------------------------------------------------//

#elif defined(__unix__) || defined(__unix) || defined(unix) || defined(_)
#    if !defined(_UNIX)
#        define _UNIX
#    endif
#endif

//======================================================================================//
//
//      Windows DLL settings
//
//======================================================================================//

// Define macros for WIN32 for importing/exporting external symbols to DLLs
#if defined(_WINDOWS) && !defined(_TIMEMORY_ARCHIVE)
#    if defined(_TIMEMORY_DLL)
#        define tim_api __declspec(dllexport)
#        define tim_api_static static __declspec(dllexport)
#    else
#        define tim_api __declspec(dllimport)
#        define tim_api_static static __declspec(dllimport)
#    endif
#else
#    define tim_api
#    define tim_api_static static
#endif

//======================================================================================//
//
//      C component enum
//
//======================================================================================//

enum TIMEMORY_COMPONENT
{
    WALL_CLOCK,
    SYS_CLOCK,
    USER_CLOCK,
    CPU_CLOCK,
    MONOTONIC_CLOCK,
    MONOTONIC_RAW_CLOCK,
    THREAD_CPU_CLOCK,
    PROCESS_CPU_CLOCK,
    CPU_UTIL,
    THREAD_CPU_UTIL,
    PROCESS_CPU_UTIL,
    CURRENT_RSS,
    PEAK_RSS,
    STACK_RSS,
    DATA_RSS,
    NUM_SWAP,
    NUM_IO_IN,
    NUM_IO_OUT,
    NUM_MINOR_PAGE_FAULTS,
    NUM_MAJOR_PAGE_FAULTS,
    NUM_MSG_SENT,
    NUM_MSG_RECV,
    NUM_SIGNALS,
    VOLUNTARY_CONTEXT_SWITCH,
    PRIORITY_CONTEXT_SWITCH,
    CUDA_EVENT,
    PAPI_ARRAY,
    CPU_ROOFLINE_SP_FLOPS,  // single-precision cpu_roofline
    CPU_ROOFLINE_DP_FLOPS   // double-precision cpu_roofline
};

//======================================================================================//
//
//      C struct for settings
//
//======================================================================================//

#if defined(__cplusplus)
extern "C"
{
#endif

    typedef struct
    {
        int enabled;
        int auto_output;
        int file_output;
        int text_output;
        int json_output;
        int cout_output;
        int precision;
        int width;
        int scientific;
        // skipping remainder
    } timemory_settings;

#if defined(__cplusplus)
}
#endif

//======================================================================================//
//
//      C function declaration
//
//======================================================================================//

tim_api extern void
c_timemory_init(int argc, char** argv, timemory_settings);
tim_api extern int
c_timemory_enabled(void);
tim_api extern void*
c_timemory_create_auto_timer(const char*, int);
tim_api extern void
c_timemory_delete_auto_timer(void*);
tim_api extern void*
c_timemory_create_auto_tuple(const char*, int, int, ...);
tim_api extern void
c_timemory_delete_auto_tuple(void*);
tim_api extern const char*
c_timemory_string_combine(const char*, const char*);
tim_api extern const char*
c_timemory_auto_str(const char*, const char*, const char*, int);

//======================================================================================//
//
//      C timemory macros
//
//======================================================================================//
// Count the number of __VA_ARGS__
//
#if !defined(__VA_NARG__)
#    define __VA_NARG__(...) (__VA_NARG_(_0, ##__VA_ARGS__, __RSEQ_N()))
#    define __VA_NARG_(...) __VA_ARG_N(__VA_ARGS__)
#    define __VA_ARG_N(_1, _2, _3, _4, _5, _6, _7, _8, _9, _10, _11, _12, _13, _14, _15, \
                       _16, _17, _18, _19, _20, _21, _22, _23, _24, _25, _26, _27, _28,  \
                       _29, _30, _31, _32, _33, _34, _35, _36, _37, _38, _39, _40, _41,  \
                       _42, _43, _44, _45, _46, _47, _48, _49, _50, _51, _52, _53, _54,  \
                       _55, _56, _57, _58, _59, _60, _61, _62, N, ...)                   \
        N
#    define __RSEQ_N()                                                                   \
        63, 62, 61, 60, 59, 58, 57, 56, 55, 54, 53, 52, 51, 50, 49, 48, 47, 46, 45, 44,  \
            43, 42, 41, 40, 39, 38, 37, 36, 35, 34, 33, 32, 31, 30, 29, 28, 27, 26, 25,  \
            24, 23, 22, 21, 20, 19, 18, 17, 16, 15, 14, 13, 12, 11, 10, 9, 8, 7, 6, 5,   \
            4, 3, 2, 1, 0
#endif

//--------------------------------------------------------------------------------------//
// only define for C
#if !defined(__cplusplus)

#    if !defined(__FUNCTION__) && defined(__func__)
#        define __FUNCTION__ __func__
#    endif

#    if defined(TIMEMORY_PRETTY_FUNCTION) && !defined(_WINDOWS)
#        define __TIMEMORY_FUNCTION__ __PRETTY_FUNCTION__
#    else
#        define __TIMEMORY_FUNCTION__ __FUNCTION__
#    endif

// stringify some macro -- uses TIMEMORY_STRINGIFY2 which does the actual
//   "stringify-ing" after the macro has been substituted by it's result
#    if !defined(TIMEMORY_STRINGIZE)
#        define TIMEMORY_STRINGIZE(X) TIMEMORY_STRINGIZE2(X)
#    endif

// actual stringifying
#    if !defined(TIMEMORY_STRINGIZE2)
#        define TIMEMORY_STRINGIZE2(X) #        X
#    endif

// stringify the __LINE__ macro
#    if !defined(TIMEMORY_LINE_STRING)
#        define TIMEMORY_LINE_STRING TIMEMORY_STRINGIZE(__LINE__)
#    endif

//--------------------------------------------------------------------------------------//
//
<<<<<<< HEAD
#if !defined(TIMEMORY_AUTO_LABEL)
#    define TIMEMORY_AUTO_LABEL(c_str)                                                   \
        c_timemory_auto_str(__TIMEMORY_FUNCTION__, c_str, __FILE__, __LINE__)
#endif
=======
#    if !defined(TIMEMORY_AUTO_LABEL)
#        define TIMEMORY_AUTO_LABEL(c_str)                                               \
            c_timemory_auto_str(__TIMEMORY_FUNCTION__, c_str, __FILE__, __LINE__)
#    endif
>>>>>>> df470282

//--------------------------------------------------------------------------------------//
#    define TIMEMORY_SETTINGS_INIT { 1, -1, -1, -1, -1, -1, -1, -1, -1 };
#    define TIMEMORY_INIT(argc, argv, settings) c_timemory_init(argc, argv, settings);

//--------------------------------------------------------------------------------------//
/*! \def TIMEMORY_BASIC_AUTO_TIMER(c_str)
 *
 * Usage:
 *
 *      void some_func()
 *      {
 *          void* timer = new TIMEMORY_BASIC_AUTO_TIMER("");
 *          ...
 *          FREE_TIMEMORY_AUTO_TIMER(timer);
 *      }
 */
#    if !defined(TIMEMORY_BASIC_AUTO_TIMER)
#        define TIMEMORY_BASIC_AUTO_TIMER(c_str)                                         \
            c_timemory_create_auto_timer(                                                \
                c_timemory_string_combine(__TIMEMORY_FUNCTION__, c_str), __LINE__)
#    endif

//--------------------------------------------------------------------------------------//
/*! \def TIMEMORY_AUTO_TIMER(str)
 *
 * Usage:
 *
 *      void some_func()
 *      {
 *          void* timer = new TIMEMORY_AUTO_TIMER("");
 *          ...
 *          FREE_TIMEMORY_AUTO_TIMER(timer);
 *      }
 *
 */
#    if !defined(TIMEMORY_AUTO_TIMER)
#        define TIMEMORY_AUTO_TIMER(c_str)                                               \
            c_timemory_create_auto_timer(                                                \
                c_timemory_auto_str(__TIMEMORY_FUNCTION__, c_str, __FILE__, __LINE__),   \
                __LINE__)
#    endif

//--------------------------------------------------------------------------------------//
/*! \def TIMEMORY_BASIC_AUTO_TUPLE(c_str, ...)
 *
 * Usage:
 *
 *      void some_func()
 *      {
 *          void* timer = new TIMEMORY_BASIC_AUTO_TUPLE("", WALL_CLOCK, CPU_CLOCK);
 *          ...
 *          FREE_TIMEMORY_AUTO_TUPLE(timer);
 *      }
 *
 */
#    if !defined(TIMEMORY_BASIC_AUTO_TUPLE)
#        define TIMEMORY_BASIC_AUTO_TUPLE(c_str, ...)                                    \
            c_timemory_create_auto_tuple(                                                \
                c_timemory_auto_str(__TIMEMORY_FUNCTION__, c_str, __FILE__, __LINE__),   \
                __LINE__, __VA_NARG__(__VA_ARGS__), __VA_ARGS__)
#    endif

//--------------------------------------------------------------------------------------//
/*! \def TIMEMORY_BLANK_AUTO_TUPLE(c_str, ...)
 *
 * Usage:
 *
 *      void some_func()
 *      {
 *          void* timer = new TIMEMORY_BLANK_AUTO_TUPLE("id", WALL_CLOCK, CPU_CLOCK);
 *          ...
 *          FREE_TIMEMORY_AUTO_TUPLE(timer);
 *      }
 *
 */
#    if !defined(TIMEMORY_BLANK_AUTO_TUPLE)
#        define TIMEMORY_BLANK_AUTO_TUPLE(c_str, ...)                                    \
            c_timemory_create_auto_tuple(c_str, __LINE__, __VA_NARG__(__VA_ARGS__),      \
                                         __VA_ARGS__)
#    endif

//--------------------------------------------------------------------------------------//
/*! \def TIMEMORY_AUTO_TUPLE(c_str, ...)
 *
 * Usage:
 *
 *      void some_func()
 *      {
 *          void* timer = new TIMEMORY_AUTO_TUPLE("", WALL_CLOCK, SYS_CLOCK, CPU_CLOCK);
 *          ...
 *          FREE_TIMEMORY_AUTO_TUPLE(timer);
 *      }
 *
 */
#    if !defined(TIMEMORY_AUTO_TUPLE)
#        define TIMEMORY_AUTO_TUPLE(c_str, ...)                                          \
            c_timemory_create_auto_tuple(                                                \
                c_timemory_string_combine(__TIMEMORY_FUNCTION__, c_str), __LINE__,       \
                __VA_NARG__(__VA_ARGS__), __VA_ARGS__)
#    endif

//--------------------------------------------------------------------------------------//
/*! \def FREE_TIMEMORY_AUTO_TIMER(ctimer)
 *
 * Usage:
 *
 *      void some_func()
 *      {
 *          void* timer = new TIMEMORY_AUTO_TIMER("");
 *          ...
 *          FREE_TIMEMORY_AUTO_TIMER(timer);
 *      }
 */
#    if !defined(FREE_TIMEMORY_AUTO_TIMER)
#        define FREE_TIMEMORY_AUTO_TIMER(ctimer)                                         \
            c_timemory_delete_auto_timer((void*) ctimer);
#    endif

//--------------------------------------------------------------------------------------//
/*! \def FREE_TIMEMORY_AUTO_TUPLE(ctimer)
 *
 * Usage:
 *
 *      void some_func()
 *      {
 *          void* timer = new TIMEMORY_AUTO_TUPLE("", WALL_CLOCK);
 *          ...
 *          FREE_TIMEMORY_AUTO_TUPLE(timer);
 *      }
 */
#    if !defined(FREE_TIMEMORY_AUTO_TUPLE)
#        define FREE_TIMEMORY_AUTO_TUPLE(ctimer)                                         \
            c_timemory_delete_auto_tuple((void*) ctimer);
#    endif

//--------------------------------------------------------------------------------------//

#endif  // !defined(__cplusplus)<|MERGE_RESOLUTION|>--- conflicted
+++ resolved
@@ -254,17 +254,10 @@
 
 //--------------------------------------------------------------------------------------//
 //
-<<<<<<< HEAD
-#if !defined(TIMEMORY_AUTO_LABEL)
-#    define TIMEMORY_AUTO_LABEL(c_str)                                                   \
-        c_timemory_auto_str(__TIMEMORY_FUNCTION__, c_str, __FILE__, __LINE__)
-#endif
-=======
 #    if !defined(TIMEMORY_AUTO_LABEL)
 #        define TIMEMORY_AUTO_LABEL(c_str)                                               \
             c_timemory_auto_str(__TIMEMORY_FUNCTION__, c_str, __FILE__, __LINE__)
 #    endif
->>>>>>> df470282
 
 //--------------------------------------------------------------------------------------//
 #    define TIMEMORY_SETTINGS_INIT { 1, -1, -1, -1, -1, -1, -1, -1, -1 };
