--- conflicted
+++ resolved
@@ -26,16 +26,10 @@
 
 #include "timemory/components/policy.hpp"
 #include "timemory/components/types.hpp"
-<<<<<<< HEAD
-#include "timemory/macros.hpp"
-#include "timemory/serializer.hpp"
-#include "timemory/storage.hpp"
-=======
 #include "timemory/mpl/policy.hpp"
 #include "timemory/utility/macros.hpp"
 #include "timemory/utility/serializer.hpp"
 #include "timemory/utility/storage.hpp"
->>>>>>> df470282
 
 //======================================================================================//
 
@@ -49,29 +43,6 @@
     //
     friend class storage<_Tp>;
 
-<<<<<<< HEAD
-    friend struct init_storage<_Tp>;
-    friend struct live_count<_Tp>;
-    friend struct set_prefix<_Tp>;
-    friend struct insert_node<_Tp>;
-    friend struct pop_node<_Tp>;
-    friend struct record<_Tp>;
-    friend struct reset<_Tp>;
-    friend struct measure<_Tp>;
-    friend struct start<_Tp>;
-    friend struct stop<_Tp>;
-    friend struct conditional_start<_Tp>;
-    friend struct conditional_stop<_Tp>;
-    friend struct minus<_Tp>;
-    friend struct plus<_Tp>;
-    friend struct multiply<_Tp>;
-    friend struct divide<_Tp>;
-    friend struct print<_Tp>;
-    friend struct print_storage<_Tp>;
-
-    template <typename _Up, typename Archive>
-    friend struct serialization;
-=======
     friend struct operation::init_storage<_Tp>;
     friend struct operation::live_count<_Tp>;
     friend struct operation::set_prefix<_Tp>;
@@ -94,7 +65,6 @@
 
     template <typename _Up, typename Archive>
     friend struct operation::serialization;
->>>>>>> df470282
 
     static_assert(std::is_pointer<_Tp>::value == false, "Error pointer base type");
 
