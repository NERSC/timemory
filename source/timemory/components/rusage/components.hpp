//  MIT License
//
//  Copyright (c) 2020, The Regents of the University of California,
//  through Lawrence Berkeley National Laboratory (subject to receipt of any
//  required approvals from the U.S. Dept. of Energy).  All rights reserved.
//
//  Permission is hereby granted, free of charge, to any person obtaining a copy
//  of this software and associated documentation files (the "Software"), to deal
//  in the Software without restriction, including without limitation the rights
//  to use, copy, modify, merge, publish, distribute, sublicense, and
//  copies of the Software, and to permit persons to whom the Software is
//  furnished to do so, subject to the following conditions:
//
//  The above copyright notice and this permission notice shall be included in all
//  copies or substantial portions of the Software.
//
//  THE SOFTWARE IS PROVIDED "AS IS", WITHOUT WARRANTY OF ANY KIND, EXPRESS OR
//  IMPLIED, INCLUDING BUT NOT LIMITED TO THE WARRANTIES OF MERCHANTABILITY,
//  FITNESS FOR A PARTICULAR PURPOSE AND NONINFRINGEMENT. IN NO EVENT SHALL THE
//  AUTHORS OR COPYRIGHT HOLDERS BE LIABLE FOR ANY CLAIM, DAMAGES OR OTHER
//  LIABILITY, WHETHER IN AN ACTION OF CONTRACT, TORT OR OTHERWISE, ARISING FROM,
//  OUT OF OR IN CONNECTION WITH THE SOFTWARE OR THE USE OR OTHER DEALINGS IN THE
//  SOFTWARE.

/**
 * \file timemory/components/rusage/components.hpp
 * \brief Implementation of the rusage component(s)
 */

#pragma once

#include "timemory/components/base.hpp"
#include "timemory/data/statistics.hpp"
#include "timemory/mpl/apply.hpp"
#include "timemory/mpl/types.hpp"
#include "timemory/units.hpp"

#include "timemory/components/rusage/backends.hpp"
#include "timemory/components/rusage/types.hpp"
#include "timemory/components/timing/backends.hpp"

//======================================================================================//
//
namespace tim
{
namespace component
{
//--------------------------------------------------------------------------------------//
//
//          Resource Usage types
//
//--------------------------------------------------------------------------------------//
/// \class peak_rss
/// \brief
/// this struct extracts the high-water mark (or a change in the high-water mark) of
/// the resident set size (RSS). Which is current amount of memory in RAM.
/// When used on a system with swap enabled, this value may fluctuate but should not
/// on an HPC system.
//
struct peak_rss : public base<peak_rss>
{
    static std::string label() { return "peak_rss"; }
    static std::string description()
    {
        return "Measures changes in the high-water mark for the amount of memory "
               "allocated in RAM. May fluctuate if swap is enabled";
    }
    static value_type record() { return get_peak_rss(); }
    double            get() const
    {
        auto val = (is_transient) ? accum : value;
        return val / static_cast<double>(base_type::get_unit());
    }
    double get_display() const { return get(); }
    void   start()
    {
        set_started();
        value = record();
    }
    void stop()
    {
        auto tmp   = record();
        auto delta = tmp - value;
        accum      = std::max(static_cast<const value_type&>(accum), delta);
        value      = std::move(tmp);
        set_stopped();
    }
};

//--------------------------------------------------------------------------------------//
/// \class page_rss
/// \brief
/// this struct measures the resident set size (RSS) currently allocated in pages of
/// memory. Unlike the peak_rss, this value will fluctuate as memory gets freed and
/// allocated
//
struct page_rss : public base<page_rss, int64_t>
{
    using value_type  = int64_t;
    using result_type = double;
    using this_type   = page_rss;
    using base_type   = base<this_type, value_type>;

    static std::string label() { return "page_rss"; }
    static std::string description()
    {
        return "Amount of memory allocated in pages of memory. Unlike peak_rss, value "
               "will fluctuate as memory is freed/allocated";
    }
    static value_type record() { return get_page_rss(); }
    double            get() const
    {
        auto val = (is_transient) ? accum : value;
        return val / static_cast<double>(base_type::get_unit());
    }
    double get_display() const { return get(); }
    void   start()
    {
        set_started();
        value = record();
    }
    void stop()
    {
        auto tmp   = record();
        auto delta = tmp - value;
        accum      = std::max(accum, delta);
        value      = std::move(tmp);
        set_stopped();
    }
    void measure() { accum = value = std::max<int64_t>(value, record()); }
};

<<<<<<< HEAD
//--------------------------------------------------------------------------------------//
/// \class stack_rss
/// \brief
/// an integral value of the amount of unshared memory residing in the stack segment
/// of a process
/// Unmaintained by Unix kernel. Globally disabled
/// unless TIMEMORY_USE_UNMAINTAINED_RUSAGE is defined
//
struct stack_rss : public base<stack_rss>
{
    using value_type = int64_t;
    using base_type  = base<stack_rss, value_type>;

    static int64_t     units() { return units::kilobyte; }
    static std::string label() { return "stack_rss"; }
    static std::string description() { return "Integral unshared stack size"; }
    static value_type  record() { return get_stack_rss(); }
    double             get() const
    {
        auto val = (is_transient) ? accum : value;
        return val / static_cast<double>(base_type::get_unit());
    }
    double get_display() const { return get(); }
    void   start()
    {
        set_started();
        value = record();
    }
    void stop()
    {
        auto tmp   = record();
        auto delta = tmp - value;
        accum      = std::max(accum, delta);
        value      = std::move(tmp);
        set_stopped();
    }
};

//--------------------------------------------------------------------------------------//
/// \class data_rss
/// \brief
/// an integral value of the amount of unshared memory residing in the data segment of
/// a process
/// Unmaintained by Unix kernel. Globally disabled
/// unless TIMEMORY_USE_UNMAINTAINED_RUSAGE is defined
//
struct data_rss : public base<data_rss>
{
    using value_type = int64_t;
    using base_type  = base<data_rss, value_type>;

    static int64_t     units() { return units::kilobyte; }
    static std::string label() { return "data_rss"; }
    static std::string description() { return "Integral unshared data size"; }
    static value_type  record() { return get_data_rss(); }
    double             get() const
    {
        auto val = (is_transient) ? accum : value;
        return val / static_cast<double>(base_type::get_unit());
    }
    double get_display() const { return get(); }
    void   start()
    {
        set_started();
        value = record();
    }
    void stop()
    {
        auto tmp   = record();
        auto delta = tmp - value;
        accum      = std::max(accum, delta);
        value      = std::move(tmp);
        set_stopped();
    }
};

//--------------------------------------------------------------------------------------//
/// \class num_swap
/// \brief
/// the number of times a process was swapped out of main memory.
/// Unmaintained by Unix kernel. Globally disabled
/// unless TIMEMORY_USE_UNMAINTAINED_RUSAGE is defined
//
struct num_swap : public base<num_swap>
{
    using value_type = int64_t;
    using base_type  = base<num_swap>;

    static const short                   precision    = 0;
    static const short                   width        = 3;
    static const std::ios_base::fmtflags format_flags = {};

    static std::string label() { return "num_swap"; }
    static std::string description() { return "Number of swaps out of main memory"; }
    static value_type  record() { return get_num_swap(); }
    value_type         get() const
    {
        auto val = (is_transient) ? accum : value;
        return val;
    }
    value_type get_display() const { return get(); }
    void       start()
    {
        set_started();
        value = record();
    }
    void stop()
    {
        auto tmp = record();
        accum += (tmp - value);
        value = std::move(tmp);
        set_stopped();
    }
};

=======
>>>>>>> a94e2f4c
//--------------------------------------------------------------------------------------//
/// \class num_io_in
/// \brief
/// the number of times the file system had to perform input.
//
struct num_io_in : public base<num_io_in>
{
    using value_type = int64_t;
    using base_type  = base<num_io_in>;

    static const short                   precision    = 0;
    static const short                   width        = 3;
    static const std::ios_base::fmtflags format_flags = {};

    static std::string label() { return "io_in"; }
    static std::string description()
    {
        return "Number of times the filesystem had to perform input";
    }
    static value_type record() { return get_num_io_in(); }
    value_type        get() const
    {
        auto val = (is_transient) ? accum : value;
        return val;
    }
    value_type get_display() const { return get(); }
    void       start()
    {
        set_started();
        value = record();
    }
    void stop()
    {
        auto tmp = record();
        accum += (tmp - value);
        value = std::move(tmp);
        set_stopped();
    }
};

//--------------------------------------------------------------------------------------//
/// \class num_io_out
/// \brief
/// the number of times the file system had to perform output.
//
struct num_io_out : public base<num_io_out>
{
    using value_type = int64_t;
    using base_type  = base<num_io_out>;

    static const short                   precision    = 0;
    static const short                   width        = 3;
    static const std::ios_base::fmtflags format_flags = {};

    static std::string label() { return "io_out"; }
    static std::string description()
    {
        return "Number of times the filesystem had to perform output";
    }
    static value_type record() { return get_num_io_out(); }
    value_type        get() const
    {
        auto val = (is_transient) ? accum : value;
        return val;
    }
    value_type get_display() const { return get(); }
    void       start()
    {
        set_started();
        value = record();
    }
    void stop()
    {
        auto tmp = record();
        accum += (tmp - value);
        value = std::move(tmp);
        set_stopped();
    }
};

//--------------------------------------------------------------------------------------//
/// \class num_minor_page_faults
/// \brief
/// the number of page faults serviced without any I/O activity; here I/O activity is
/// avoided by reclaiming a page frame from the list of pages awaiting reallocation.
//
struct num_minor_page_faults : public base<num_minor_page_faults>
{
    using value_type = int64_t;
    using base_type  = base<num_minor_page_faults>;

    static const short                   precision    = 0;
    static const short                   width        = 3;
    static const std::ios_base::fmtflags format_flags = {};

    static std::string label() { return "minor_page_flts"; }
    static std::string description()
    {
        return "Number of page faults serviced without any I/O activity via 'reclaiming' "
               "a page frame from the list of pages awaiting reallocation";
    }
    static value_type record() { return get_num_minor_page_faults(); }
    value_type        get() const
    {
        auto val = (is_transient) ? accum : value;
        return val;
    }
    value_type get_display() const { return get(); }
    void       start()
    {
        set_started();
        value = record();
    }
    void stop()
    {
        auto tmp = record();
        accum += (tmp - value);
        value = std::move(tmp);
        set_stopped();
    }
};

//--------------------------------------------------------------------------------------//
/// \class num_major_page_faults
/// \brief
/// the number of page faults serviced that required I/O activity.
//
struct num_major_page_faults : public base<num_major_page_faults>
{
    using value_type = int64_t;
    using base_type  = base<num_major_page_faults>;

    static const short                   precision    = 0;
    static const short                   width        = 3;
    static const std::ios_base::fmtflags format_flags = {};

    static std::string label() { return "major_page_flts"; }
    static std::string description()
    {
        return "Number of page faults serviced that required I/O activity";
    }
    static value_type record() { return get_num_major_page_faults(); }
    value_type        get() const
    {
        auto val = (is_transient) ? accum : value;
        return val;
    }
    value_type get_display() const { return get(); }
    void       start()
    {
        set_started();
        value = record();
    }
    void stop()
    {
        auto tmp = record();
        accum += (tmp - value);
        value = std::move(tmp);
        set_stopped();
    }
};

//--------------------------------------------------------------------------------------//
/// \class voluntary_context_switch
/// \brief
/// the number of times a context switch resulted due to a process voluntarily giving up
/// the processor before its time slice was completed (usually to await availability of a
/// resource).
//
struct voluntary_context_switch : public base<voluntary_context_switch>
{
    using value_type = int64_t;
    using base_type  = base<voluntary_context_switch>;

    static const short                   precision    = 0;
    static const short                   width        = 3;
    static const std::ios_base::fmtflags format_flags = {};

    static std::string label() { return "vol_cxt_swch"; }
    static std::string description()
    {
        return "Number of context switches due to a process voluntarily giving up the "
               "processor before its time slice was completed";
    }
    static value_type record() { return get_num_voluntary_context_switch(); }
    value_type        get_display() const
    {
        auto val = (is_transient) ? accum : value;
        return val;
    }
    value_type get() const { return get_display(); }
    void       start()
    {
        set_started();
        value = record();
    }
    void stop()
    {
        auto tmp = record();
        accum += (tmp - value);
        value = std::move(tmp);
        set_stopped();
    }
};

using vol_cxt_switch = voluntary_context_switch;

//--------------------------------------------------------------------------------------//
/// \class priority_context_switch
/// \brief
/// the number of times a context switch resulted due to a higher priority process
/// becoming runnable or because the current process exceeded its time slice
//
struct priority_context_switch : public base<priority_context_switch>
{
    using value_type = int64_t;
    using base_type  = base<priority_context_switch>;

    static const short                   precision    = 0;
    static const short                   width        = 3;
    static const std::ios_base::fmtflags format_flags = {};

    static std::string label() { return "prio_cxt_swch"; }
    static std::string description()
    {
        return "Number of context switch due to higher priority process becoming runnable"
               " or because the current process exceeded its time slice)";
    }
    static value_type record() { return get_num_priority_context_switch(); }
    value_type        get_display() const
    {
        auto val = (is_transient) ? accum : value;
        return val;
    }
    value_type get() const { return get_display(); }
    void       start()
    {
        set_started();
        value = record();
    }
    void stop()
    {
        auto tmp = record();
        accum += (tmp - value);
        value = std::move(tmp);
        set_stopped();
    }
};

using prio_cxt_switch = priority_context_switch;

//--------------------------------------------------------------------------------------//
/// \class read_bytes
/// \brief I/O counter: bytes read Attempt to count the number of bytes which this process
/// really did cause to be fetched from the storage layer. Done at the submit_bio() level,
/// so it is accurate for block-backed filesystems.
//
struct read_bytes : public base<read_bytes, std::pair<int64_t, int64_t>>
{
    using this_type   = read_bytes;
    using value_type  = std::pair<int64_t, int64_t>;
    using base_type   = base<this_type, value_type>;
    using result_type = std::pair<double, double>;

    static std::string label() { return "read_bytes"; }
    static std::string description() { return "Physical I/O reads"; }

    static std::pair<double, double> unit()
    {
        return std::pair<double, double>{
            units::kilobyte, static_cast<double>(units::kilobyte) / units::sec
        };
    }

    static std::vector<std::string> display_unit_array()
    {
        return std::vector<std::string>{ std::get<0>(get_display_unit()),
                                         std::get<1>(get_display_unit()) };
    }

    static std::vector<std::string> label_array()
    {
        return std::vector<std::string>{ label(), "read_rate" };
    }

    static display_unit_type display_unit()
    {
        return display_unit_type{ "KB", "KB/sec" };
    }

    static std::pair<double, double> unit_array() { return unit(); }

    static std::vector<std::string> description_array()
    {
        return std::vector<std::string>{ "Number of bytes read", "Rate of bytes read" };
    }

    static value_type record()
    {
        return value_type(get_bytes_read(),
                          tim::get_clock_real_now<int64_t, std::nano>());
    }

    static auto get_timing_unit()
    {
        static auto _value = units::sec;
        if(settings::timing_units().length() > 0)
            _value = std::get<1>(units::get_timing_unit(settings::timing_units()));
        return _value;
    }

    std::string get_display() const
    {
        std::stringstream ss, ssv, ssr;
        auto              _prec  = base_type::get_precision();
        auto              _width = base_type::get_width();
        auto              _flags = base_type::get_format_flags();
        auto              _disp  = get_display_unit();

        auto _val = get();

        ssv.setf(_flags);
        ssv << std::setw(_width) << std::setprecision(_prec) << std::get<0>(_val);
        if(!std::get<0>(_disp).empty())
            ssv << " " << std::get<0>(_disp);

        ssr.setf(_flags);
        ssr << std::setw(_width) << std::setprecision(_prec) << std::get<1>(_val);
        if(!std::get<1>(_disp).empty())
            ssr << " " << std::get<1>(_disp);

        ss << ssv.str() << ", " << ssr.str();
        ss << " read";
        return ss.str();
    }

    result_type get() const
    {
        auto val = (is_transient) ? accum : value;

        double data  = std::get<0>(val);
        double delta = std::get<1>(val);

        if(!is_transient)
            delta = tim::get_clock_real_now<int64_t, std::nano>() - delta;

        delta /= static_cast<double>(std::nano::den);
        delta *= get_timing_unit();

        double rate = 0.0;
        if(delta != 0.0)
            rate = data / delta;

        if(laps > 0)
            rate *= laps;

        data /= std::get<0>(get_unit());
        rate /= std::get<0>(get_unit());

        if(!std::isfinite(rate))
            rate = 0.0;

        return result_type(data, rate);
    }

    void start()
    {
        set_started();
        value = record();
    }

    void stop()
    {
        auto tmp          = record();
        auto diff         = (tmp - value);
        std::get<0>(diff) = std::abs(std::get<0>(diff));
        accum += diff;
        value = std::move(tmp);
        set_stopped();
    }

    static unit_type get_unit()
    {
        static auto  _instance = this_type::unit();
        static auto& _mem      = std::get<0>(_instance);
        static auto& _rate     = std::get<1>(_instance);

        if(settings::memory_units().length() > 0)
            _mem = std::get<1>(units::get_memory_unit(settings::memory_units()));

        if(settings::timing_units().length() > 0)
        {
            auto _timing_val =
                std::get<1>(units::get_timing_unit(settings::timing_units()));
            _rate = _mem / (_timing_val);
        }

        static const auto factor = static_cast<double>(std::nano::den);
        unit_type         _tmp   = _instance;
        std::get<1>(_tmp) *= factor;

        return _tmp;
    }

    static display_unit_type get_display_unit()
    {
        static display_unit_type _instance = this_type::display_unit();
        static auto&             _mem      = std::get<0>(_instance);
        static auto&             _rate     = std::get<1>(_instance);

        if(settings::memory_units().length() > 0)
            _mem = std::get<0>(units::get_memory_unit(settings::memory_units()));

        if(settings::timing_units().length() > 0)
        {
            auto _tval = std::get<0>(units::get_timing_unit(settings::timing_units()));
            _rate      = apply<std::string>::join("/", _mem, _tval);
        }
        else if(settings::memory_units().length() > 0)
        {
            _rate = apply<std::string>::join("/", _mem, "sec");
        }

        return _instance;
    }

    //----------------------------------------------------------------------------------//
    // record a measurment (for file sampling)
    //
    void measure()
    {
        std::get<0>(accum) = std::get<0>(value) =
            std::max<int64_t>(std::get<0>(value), get_bytes_read());
    }
};

//--------------------------------------------------------------------------------------//
/// \class written_bytes
/// \brief I/O counter: Attempt to count the number of bytes which this process caused to
/// be sent to the storage layer. This is done at page-dirtying time.
//
struct written_bytes : public base<written_bytes, std::array<int64_t, 2>>
{
    using this_type   = written_bytes;
    using value_type  = std::array<int64_t, 2>;
    using base_type   = base<this_type, value_type>;
    using result_type = std::array<double, 2>;

    static std::string label() { return "written_bytes"; }
    static std::string description() { return "Physical I/O writes"; }

    static result_type unit()
    {
        return result_type{ { units::kilobyte,
                              static_cast<double>(units::kilobyte) / units::sec } };
    }

    static std::vector<std::string> display_unit_array()
    {
        return std::vector<std::string>{ std::get<0>(get_display_unit()),
                                         std::get<1>(get_display_unit()) };
    }

    static std::vector<std::string> label_array()
    {
        return std::vector<std::string>{ label(), "written_rate" };
    }

    static display_unit_type display_unit()
    {
        return display_unit_type{ { "KB", "KB/sec" } };
    }

    static std::array<double, 2> unit_array() { return unit(); }

    static std::vector<std::string> description_array()
    {
        return std::vector<std::string>{ "Number of bytes written",
                                         "Rate of bytes written" };
    }

    static value_type record()
    {
        return value_type{ { get_bytes_written(),
                             tim::get_clock_real_now<int64_t, std::nano>() } };
    }

    static auto get_timing_unit()
    {
        static auto _value = units::sec;
        if(settings::timing_units().length() > 0)
            _value = std::get<1>(units::get_timing_unit(settings::timing_units()));
        return _value;
    }

    std::string get_display() const
    {
        std::stringstream ss, ssv, ssr;
        auto              _prec  = base_type::get_precision();
        auto              _width = base_type::get_width();
        auto              _flags = base_type::get_format_flags();
        auto              _disp  = get_display_unit();

        auto _val = get();

        ssv.setf(_flags);
        ssv << std::setw(_width) << std::setprecision(_prec) << std::get<0>(_val);
        if(!std::get<0>(_disp).empty())
            ssv << " " << std::get<0>(_disp);

        ssr.setf(_flags);
        ssr << std::setw(_width) << std::setprecision(_prec) << std::get<1>(_val);
        if(!std::get<1>(_disp).empty())
            ssr << " " << std::get<1>(_disp);

        ss << ssv.str() << ", " << ssr.str();
        ss << " written";
        return ss.str();
    }

    result_type get() const
    {
        auto val = (is_transient) ? accum : value;

        double data  = std::get<0>(val);
        double delta = std::get<1>(val);

        if(!is_transient)
            delta = tim::get_clock_real_now<int64_t, std::nano>() - delta;

        delta /= static_cast<double>(std::nano::den);
        delta *= get_timing_unit();

        double rate = 0.0;
        if(delta != 0.0)
            rate = data / delta;

        if(laps > 0)
            rate *= laps;

        data /= std::get<0>(get_unit());
        rate /= std::get<0>(get_unit());

        if(!std::isfinite(rate))
            rate = 0.0;

        return result_type{ { data, rate } };
    }

    void start()
    {
        set_started();
        value = record();
    }

    void stop()
    {
        auto tmp  = record();
        auto diff = tmp;
        diff[0] -= value[0];
        diff[1] -= value[1];
        diff[0] = std::abs(diff[0]);
        accum[0] += diff[0];
        accum[1] += diff[1];
        value = tmp;
        set_stopped();
    }

    static unit_type get_unit()
    {
        static auto  _instance = this_type::unit();
        static auto& _mem      = std::get<0>(_instance);
        static auto& _rate     = std::get<1>(_instance);

        if(settings::memory_units().length() > 0)
            _mem = std::get<1>(units::get_memory_unit(settings::memory_units()));

        if(settings::timing_units().length() > 0)
        {
            auto _timing_val =
                std::get<1>(units::get_timing_unit(settings::timing_units()));
            _rate = _mem / (_timing_val);
        }

        static const auto factor = static_cast<double>(std::nano::den);
        unit_type         _tmp   = _instance;
        std::get<1>(_tmp) *= factor;

        return _tmp;
    }

    static display_unit_type get_display_unit()
    {
        static display_unit_type _instance = this_type::display_unit();
        static auto&             _mem      = std::get<0>(_instance);
        static auto&             _rate     = std::get<1>(_instance);

        if(settings::memory_units().length() > 0)
            _mem = std::get<0>(units::get_memory_unit(settings::memory_units()));

        if(settings::timing_units().length() > 0)
        {
            auto _tval = std::get<0>(units::get_timing_unit(settings::timing_units()));
            _rate      = apply<std::string>::join("/", _mem, _tval);
        }
        else if(settings::memory_units().length() > 0)
        {
            _rate = apply<std::string>::join("/", _mem, "sec");
        }

        return _instance;
    }

    //----------------------------------------------------------------------------------//
    // record a measurment (for file sampling)
    //
    void measure()
    {
        std::get<0>(accum) = std::get<0>(value) =
            std::max<int64_t>(std::get<0>(value), get_bytes_written());
    }
};

//--------------------------------------------------------------------------------------//
/// \class virtual_memory
/// \brief
/// this struct extracts the virtual memory usage
//
struct virtual_memory : public base<virtual_memory>
{
    using value_type = int64_t;
    using base_type  = base<virtual_memory, value_type>;

    static std::string label() { return "virtual_memory"; }
    static std::string description() { return "Records the change in virtual memory"; }
    static value_type  record() { return get_virt_mem(); }
    double             get() const
    {
        auto val = (is_transient) ? accum : value;
        return val / static_cast<double>(base_type::get_unit());
    }
    double get_display() const { return get(); }
    void   start()
    {
        set_started();
        value = record();
    }
    void stop()
    {
        auto tmp   = record();
        auto delta = tmp - value;
        accum      = std::max(accum, delta);
        value      = std::move(tmp);
        set_stopped();
    }
    void measure() { accum = value = std::max<int64_t>(value, record()); }
};

//--------------------------------------------------------------------------------------//
/// \class user_mode_time
/// \brief This is the total amount of time spent executing in user mode
//
struct user_mode_time : public base<user_mode_time, int64_t>
{
    using ratio_t    = std::micro;
    using value_type = int64_t;
    using this_type  = user_mode_time;
    using base_type  = base<this_type, value_type>;

    static std::string label() { return "user_mode"; }
    static std::string description()
    {
        return "CPU time spent executing in user mode (via rusage)";
    }
    static value_type record() { return get_user_mode_time(); }

    double get_display() const { return get(); }
    double get() const
    {
        auto val = (is_transient) ? accum : value;
        return static_cast<double>(val) / ratio_t::den * get_unit();
    }

    void start()
    {
        set_started();
        value = record();
    }

    void stop()
    {
        auto tmp = record();
        if(tmp > value)
        {
            accum += (tmp - value);
            value = std::move(tmp);
        }
        set_stopped();
    }
};

//--------------------------------------------------------------------------------------//
/// \class kernel_mode_time
/// \brief This is the total amount of time spent executing in kernel mode
//
struct kernel_mode_time : public base<kernel_mode_time, int64_t>
{
    using ratio_t    = std::micro;
    using value_type = int64_t;
    using this_type  = kernel_mode_time;
    using base_type  = base<this_type, value_type>;

    static std::string label() { return "kernel_mode"; }
    static std::string description()
    {
        return "CPU time spent executing in kernel mode (via rusage)";
    }
    static value_type record() { return get_kernel_mode_time(); }

    double get_display() const { return get(); }
    double get() const
    {
        auto val = (is_transient) ? accum : value;
        return static_cast<double>(val) / ratio_t::den * get_unit();
    }

    void start()
    {
        set_started();
        value = record();
    }

    void stop()
    {
        auto tmp = record();
        if(tmp > value)
        {
            accum += (tmp - value);
            value = std::move(tmp);
        }
        set_stopped();
    }
};

//--------------------------------------------------------------------------------------//
/// \class current_peak_rss
/// \brief
/// this struct extracts the absolute value of high-water mark of the resident set size
/// (RSS) at start and stop points. RSS is current amount of memory in RAM.
//
struct current_peak_rss : public base<current_peak_rss, std::pair<int64_t, int64_t>>
{
    using unit_type         = std::pair<int64_t, int64_t>;
    using display_unit_type = std::pair<std::string, std::string>;
    using result_type       = std::pair<double, double>;
    using this_type         = current_peak_rss;

    static std::string label() { return "current_peak_rss"; }
    static std::string description()
    {
        return "Absolute value of high-water mark of memory allocation in RAM";
    }
    static value_type record() { return value_type{ get_peak_rss(), 0 }; }

    void start()
    {
        set_started();
        value = record();
    }

    void stop()
    {
        value = value_type{ value.first, record().first };
        accum = std::max(accum, value);
        set_stopped();
    }

    std::string get_display() const
    {
        std::stringstream ss, ssv, ssr;
        auto              _prec  = base_type::get_precision();
        auto              _width = base_type::get_width();
        auto              _flags = base_type::get_format_flags();
        auto              _disp  = get_display_unit();

        auto _val = get();

        ssv.setf(_flags);
        ssv << std::setw(_width) << std::setprecision(_prec) << std::get<0>(_val);
        if(!std::get<0>(_disp).empty())
            ssv << " " << std::get<0>(_disp);

        ssr.setf(_flags);
        ssr << std::setw(_width) << std::setprecision(_prec) << std::get<1>(_val);
        if(!std::get<1>(_disp).empty())
            ssr << " " << std::get<1>(_disp);

        ss << ssv.str() << ", " << ssr.str();
        return ss.str();
    }

    result_type get() const
    {
        result_type data = (is_transient) ? accum : value;
        data.first /= get_unit().first;
        data.second /= get_unit().second;
        return data;
    }

    static std::pair<double, double> unit()
    {
        return std::pair<double, double>{ units::megabyte, units::megabyte };
    }

    static std::vector<std::string> display_unit_array()
    {
        return std::vector<std::string>{ get_display_unit().first,
                                         get_display_unit().second };
    }

    static std::vector<std::string> label_array()
    {
        return std::vector<std::string>{ "start peak rss", " stop peak rss" };
    }

    static display_unit_type display_unit() { return display_unit_type{ "MB", "MB" }; }

    static std::pair<double, double> unit_array() { return unit(); }

    static std::vector<std::string> description_array()
    {
        return std::vector<std::string>{ "Resident set size at start",
                                         "Resident set size at stop" };
    }

    static unit_type get_unit()
    {
        static auto  _instance = this_type::unit();
        static auto& _mem      = _instance;

        if(settings::memory_units().length() > 0)
        {
            _mem.first  = std::get<1>(units::get_memory_unit(settings::memory_units()));
            _mem.second = std::get<1>(units::get_memory_unit(settings::memory_units()));
        }

        return _mem;
    }

    static display_unit_type get_display_unit()
    {
        static display_unit_type _instance = this_type::display_unit();
        static auto&             _mem      = _instance;

        if(settings::memory_units().length() > 0)
        {
            _mem.first  = std::get<0>(units::get_memory_unit(settings::memory_units()));
            _mem.second = std::get<0>(units::get_memory_unit(settings::memory_units()));
        }

        return _mem;
    }
};

//--------------------------------------------------------------------------------------//
}  // namespace component
}  // namespace tim
//
//======================================================================================//<|MERGE_RESOLUTION|>--- conflicted
+++ resolved
@@ -130,124 +130,6 @@
     void measure() { accum = value = std::max<int64_t>(value, record()); }
 };
 
-<<<<<<< HEAD
-//--------------------------------------------------------------------------------------//
-/// \class stack_rss
-/// \brief
-/// an integral value of the amount of unshared memory residing in the stack segment
-/// of a process
-/// Unmaintained by Unix kernel. Globally disabled
-/// unless TIMEMORY_USE_UNMAINTAINED_RUSAGE is defined
-//
-struct stack_rss : public base<stack_rss>
-{
-    using value_type = int64_t;
-    using base_type  = base<stack_rss, value_type>;
-
-    static int64_t     units() { return units::kilobyte; }
-    static std::string label() { return "stack_rss"; }
-    static std::string description() { return "Integral unshared stack size"; }
-    static value_type  record() { return get_stack_rss(); }
-    double             get() const
-    {
-        auto val = (is_transient) ? accum : value;
-        return val / static_cast<double>(base_type::get_unit());
-    }
-    double get_display() const { return get(); }
-    void   start()
-    {
-        set_started();
-        value = record();
-    }
-    void stop()
-    {
-        auto tmp   = record();
-        auto delta = tmp - value;
-        accum      = std::max(accum, delta);
-        value      = std::move(tmp);
-        set_stopped();
-    }
-};
-
-//--------------------------------------------------------------------------------------//
-/// \class data_rss
-/// \brief
-/// an integral value of the amount of unshared memory residing in the data segment of
-/// a process
-/// Unmaintained by Unix kernel. Globally disabled
-/// unless TIMEMORY_USE_UNMAINTAINED_RUSAGE is defined
-//
-struct data_rss : public base<data_rss>
-{
-    using value_type = int64_t;
-    using base_type  = base<data_rss, value_type>;
-
-    static int64_t     units() { return units::kilobyte; }
-    static std::string label() { return "data_rss"; }
-    static std::string description() { return "Integral unshared data size"; }
-    static value_type  record() { return get_data_rss(); }
-    double             get() const
-    {
-        auto val = (is_transient) ? accum : value;
-        return val / static_cast<double>(base_type::get_unit());
-    }
-    double get_display() const { return get(); }
-    void   start()
-    {
-        set_started();
-        value = record();
-    }
-    void stop()
-    {
-        auto tmp   = record();
-        auto delta = tmp - value;
-        accum      = std::max(accum, delta);
-        value      = std::move(tmp);
-        set_stopped();
-    }
-};
-
-//--------------------------------------------------------------------------------------//
-/// \class num_swap
-/// \brief
-/// the number of times a process was swapped out of main memory.
-/// Unmaintained by Unix kernel. Globally disabled
-/// unless TIMEMORY_USE_UNMAINTAINED_RUSAGE is defined
-//
-struct num_swap : public base<num_swap>
-{
-    using value_type = int64_t;
-    using base_type  = base<num_swap>;
-
-    static const short                   precision    = 0;
-    static const short                   width        = 3;
-    static const std::ios_base::fmtflags format_flags = {};
-
-    static std::string label() { return "num_swap"; }
-    static std::string description() { return "Number of swaps out of main memory"; }
-    static value_type  record() { return get_num_swap(); }
-    value_type         get() const
-    {
-        auto val = (is_transient) ? accum : value;
-        return val;
-    }
-    value_type get_display() const { return get(); }
-    void       start()
-    {
-        set_started();
-        value = record();
-    }
-    void stop()
-    {
-        auto tmp = record();
-        accum += (tmp - value);
-        value = std::move(tmp);
-        set_stopped();
-    }
-};
-
-=======
->>>>>>> a94e2f4c
 //--------------------------------------------------------------------------------------//
 /// \class num_io_in
 /// \brief
