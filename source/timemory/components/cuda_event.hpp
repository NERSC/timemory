--- conflicted
+++ resolved
@@ -65,25 +65,18 @@
     static std::string display_unit() { return "sec"; }
     static value_type  record() { return 0.0f; }
 
-<<<<<<< HEAD
-    cuda_event(cuda::stream_t _stream = 0)
-=======
     explicit cuda_event(cuda::stream_t _stream = 0)
->>>>>>> df470282
     : m_stream(_stream)
     {
         m_is_valid = (cuda::event_create(m_start) && cuda::event_create(m_stop));
     }
 
     ~cuda_event() {}
-<<<<<<< HEAD
-=======
 
     cuda_event(const cuda_event&) = default;
     cuda_event(cuda_event&&)      = default;
     cuda_event& operator=(const cuda_event&) = default;
     cuda_event& operator=(cuda_event&&) = default;
->>>>>>> df470282
 
     float compute_display() const
     {
