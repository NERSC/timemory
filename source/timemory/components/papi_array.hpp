--- conflicted
+++ resolved
@@ -27,12 +27,6 @@
 #include "timemory/backends/papi.hpp"
 #include "timemory/components/base.hpp"
 #include "timemory/components/types.hpp"
-<<<<<<< HEAD
-#include "timemory/macros.hpp"
-#include "timemory/serializer.hpp"
-#include "timemory/storage.hpp"
-=======
->>>>>>> df470282
 #include "timemory/units.hpp"
 #include "timemory/utility/macros.hpp"
 #include "timemory/utility/serializer.hpp"
@@ -155,13 +149,6 @@
     {
         value_type read_value;
         apply<void>::set_value(read_value, 0);
-<<<<<<< HEAD
-        if(event_count::is_master())
-            tim::papi::read(event_set(), read_value.data());
-        return read_value;
-    }
-
-=======
         tim::papi::read(event_set(), read_value.data());
         return read_value;
     }
@@ -175,7 +162,6 @@
         return values;
     }
 
->>>>>>> df470282
     //----------------------------------------------------------------------------------//
     // start
     //
@@ -222,21 +208,12 @@
     //      data representation
     //
     //==================================================================================//
-<<<<<<< HEAD
 
     static std::string label() { return "papi" + std::to_string(event_set()); }
     static std::string descript() { return ""; }
     static std::string display_unit() { return ""; }
     static int64_t     unit() { return 1; }
 
-=======
-
-    static std::string label() { return "papi" + std::to_string(event_set()); }
-    static std::string descript() { return ""; }
-    static std::string display_unit() { return ""; }
-    static int64_t     unit() { return 1; }
-
->>>>>>> df470282
     entry_type compute_display(int evt_type) const
     {
         auto val = (is_transient) ? accum[evt_type] : value[evt_type];
