--- conflicted
+++ resolved
@@ -401,11 +401,7 @@
 //--------------------------------------------------------------------------------------//
 //
 #if !defined(TIMEMORY_DECLARE_EXTERN_STORAGE)
-<<<<<<< HEAD
-#    define TIMEMORY_DECLARE_EXTERN_STORAGE(TYPE, ...)                                       \
-=======
 #    define TIMEMORY_DECLARE_EXTERN_STORAGE(TYPE)                                            \
->>>>>>> f46e75a0
         TIMEMORY_EXTERN_STORAGE_ALIASES                                                      \
         namespace tim                                                                        \
         {                                                                                    \
