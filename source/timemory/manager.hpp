// MIT License
//
// Copyright (c) 2019, The Regents of the University of California,
// through Lawrence Berkeley National Laboratory (subject to receipt of any
// required approvals from the U.S. Dept. of Energy).  All rights reserved.
//
// Permission is hereby granted, free of charge, to any person obtaining a copy
// of this software and associated documentation files (the "Software"), to deal
// in the Software without restriction, including without limitation the rights
// to use, copy, modify, merge, publish, distribute, sublicense, and/or sell
// copies of the Software, and to permit persons to whom the Software is
// furnished to do so, subject to the following conditions:
//
// The above copyright notice and this permission notice shall be included in
// all copies or substantial portions of the Software.
//
// THE SOFTWARE IS PROVIDED "AS IS", WITHOUT WARRANTY OF ANY KIND, EXPRESS OR
// IMPLIED, INCLUDING BUT NOT LIMITED TO THE WARRANTIES OF MERCHANTABILITY,
// FITNESS FOR A PARTICULAR PURPOSE AND NONINFRINGEMENT. IN NO EVENT SHALL THE
// AUTHORS OR COPYRIGHT HOLDERS BE LIABLE FOR ANY CLAIM, DAMAGES OR OTHER
// LIABILITY, WHETHER IN AN ACTION OF CONTRACT, TORT OR OTHERWISE, ARISING FROM,
// OUT OF OR IN CONNECTION WITH THE SOFTWARE OR THE USE OR OTHER DEALINGS IN THE
// SOFTWARE.
//

/** \file manager.hpp
 * \headerfile manager.hpp "timemory/manager.hpp"
 * Static singleton handler that is not templated. In general, this is the
 * first object created and last object destroy. It should be utilized to
 * store type-independent data
 *
 */

#pragma once

//--------------------------------------------------------------------------------------//

<<<<<<< HEAD
#include "timemory/apply.hpp"
#include "timemory/graph.hpp"
#include "timemory/macros.hpp"
#include "timemory/serializer.hpp"
#include "timemory/singleton.hpp"
#include "timemory/storage.hpp"
#include "timemory/utility.hpp"
=======
#include "timemory/backends/papi.hpp"
#include "timemory/mpl/apply.hpp"
#include "timemory/utility/graph.hpp"
#include "timemory/utility/macros.hpp"
#include "timemory/utility/serializer.hpp"
#include "timemory/utility/singleton.hpp"
#include "timemory/utility/storage.hpp"
#include "timemory/utility/utility.hpp"
>>>>>>> df470282

//--------------------------------------------------------------------------------------//

#include <atomic>
#include <cstdint>
#include <deque>
#include <mutex>
#include <set>
#include <string>
#include <thread>
#include <tuple>
#include <unordered_map>

//--------------------------------------------------------------------------------------//

namespace tim
{
//--------------------------------------------------------------------------------------//
namespace cupti
{
inline void
initialize()
{
#if defined(TIMEMORY_USE_CUPTI)
    unsigned int init_flags = 0;
    cuInit(init_flags);
#endif
}
}  // namespace cupti

//--------------------------------------------------------------------------------------//

template <typename... Types>
class component_tuple;

namespace details
{
struct manager_deleter;
}

//--------------------------------------------------------------------------------------//

class manager
{
public:
    using this_type     = manager;
    using pointer_t     = std::unique_ptr<this_type, details::manager_deleter>;
    using singleton_t   = singleton<this_type, pointer_t>;
    using size_type     = std::size_t;
    using string_t      = std::string;
    using comm_group_t  = std::tuple<MPI_Comm, int32_t>;
    using auto_lock_t   = std::unique_lock<mutex_t>;
    using pointer       = singleton_t::pointer;
    using smart_pointer = singleton_t::smart_pointer;
    using string_list_t = std::deque<string_t>;
    using void_counter  = counted_object<void>;

    //----------------------------------------------------------------------------------//
    //
    //  the node type
    //
    //----------------------------------------------------------------------------------//
    class graph_node : public std::tuple<int64_t, string_t, string_list_t>
    {
    public:
        using this_type = graph_node;
        using base_type = std::tuple<int64_t, string_t, string_list_t>;

        int64_t&       id() { return std::get<0>(*this); }
        string_t&      prefix() { return std::get<1>(*this); }
        string_list_t& data() { return std::get<2>(*this); }

        const int64_t&       id() const { return std::get<0>(*this); }
        const string_t&      prefix() const { return std::get<1>(*this); }
        const string_list_t& data() const { return std::get<2>(*this); }

        graph_node()
        : base_type(0, "", {})
        {
        }

        explicit graph_node(base_type&& _base)
        : base_type(std::forward<base_type>(_base))
        {
        }

        graph_node(const int64_t& _id, const string_t& _prefix, const string_list_t& _l)
        : base_type(_id, _prefix, _l)
        {
        }

        graph_node(const int64_t& _id, const string_t& _prefix, const string_t& _l)
        : base_type(_id, _prefix, string_list_t())
        {
            data().push_back(_l);
        }

        ~graph_node() {}
        // explicit graph_node(const this_type&) = default;
        // explicit graph_node(this_type&&)      = default;
        // graph_node& operator=(const this_type&) = default;
        // graph_node& operator=(this_type&&) = default;

        bool operator==(const graph_node& rhs) const { return (id() == rhs.id()); }
        bool operator!=(const graph_node& rhs) const { return !(*this == rhs); }

        graph_node& operator+=(const graph_node& rhs)
        {
            for(const auto& itr : rhs.data())
                data().push_back(itr);
            return *this;
        }
    };

    //----------------------------------------------------------------------------------//

    using graph_t        = tim::graph<graph_node>;
    using iterator       = typename graph_t::iterator;
    using const_iterator = typename graph_t::const_iterator;

    //----------------------------------------------------------------------------------//
    //
    //  graph instance + current node + head node
    //
    //----------------------------------------------------------------------------------//
    struct graph_data
    {
        using this_type  = graph_data;
        int64_t  m_depth = -1;
        graph_t  m_graph;
        iterator m_current;
        iterator m_head;

        graph_data()
        : m_depth(-1)
        {
        }

        ~graph_data() { m_graph.clear(); }

        graph_data(const this_type&) = default;
        graph_data& operator=(const this_type&) = delete;
        graph_data& operator=(this_type&&) = default;

        int64_t&  depth() { return m_depth; }
        graph_t&  graph() { return m_graph; }
        iterator& current() { return m_current; }
        iterator& head() { return m_head; }

        const graph_t& graph() const { return m_graph; }

        iterator       begin() { return m_graph.begin(); }
        iterator       end() { return m_graph.end(); }
        const_iterator begin() const { return m_graph.begin(); }
        const_iterator end() const { return m_graph.end(); }

        inline void reset()
        {
            m_graph.erase_children(m_head);
            m_depth   = 0;
            m_current = m_head;
        }

        inline iterator pop_graph()
        {
            if(m_depth > 0 && !m_graph.is_head(m_current))
            {
                --m_depth;
                m_current = graph_t::parent(m_current);
            }
            else if(m_depth == 0)
            {
                m_current = m_head;
            }
            return m_current;
        }

        inline iterator append_child(const graph_node& node)
        {
            ++m_depth;
            return (m_current = m_graph.append_child(m_current, node));
        }
    };

public:
    // Constructor and Destructors
    manager();
    ~manager();

public:
    // Public static functions
    static pointer instance();
    static pointer master_instance();
    static pointer noninit_instance();
    static pointer noninit_master_instance();
    static void    enable(bool val = true) { void_counter::enable(val); }
    static void    disable(bool val = true) { void_counter::enable(!val); }
    static bool    is_enabled() { return void_counter::enable(); }
    static void    max_depth(const int32_t& val) { void_counter::set_max_depth(val); }
    static int32_t max_depth() { return void_counter::max_depth(); }
    static int32_t total_instance_count() { return f_manager_instance_count().load(); }

    void merge(pointer);
    void print(bool ign_cutoff, bool endline);
    void insert(const int64_t& _hash_id, const string_t& _prefix, const string_t& _data);

    static void exit_hook()
    {
        auto*   ptr   = noninit_master_instance();
        int32_t count = 0;
        if(ptr)
        {
            ptr->print(false, false);
            count = ptr->instance_count();
            if(get_env("TIMEMORY_BANNER", true))
                printf(
                    "\n\n#---------------------- tim::manager destroyed [%i] "
                    "----------------------#\n",
                    count);
            delete ptr;
        }
        tim::papi::shutdown();
        // tim::cupti::shutdown();
    }

    static void print(const tim::component_tuple<>&) {}

    template <typename Head, typename... Tail>
    static void print(const tim::component_tuple<Head, Tail...>&);

    template <typename ComponentTuple_t>
    static void print()
    {
        print(ComponentTuple_t());
    }

private:
    template <typename _Tp, typename... _Tail,
              enable_if_t<(sizeof...(_Tail) == 0), int> = 0>
    void _init_storage()
    {
        auto ret = storage<_Tp>::instance();
        consume_parameters(ret);
    }

    template <typename _Tp, typename... _Tail,
              enable_if_t<(sizeof...(_Tail) > 0), int> = 0>
    void _init_storage()
    {
        _init_storage<_Tp>();
        _init_storage<_Tail...>();
    }

<<<<<<< HEAD
=======
    template <typename _Tp, typename... _Tail,
              enable_if_t<(sizeof...(_Tail) == 0), int> = 0>
    void _clear()
    {
        auto ret = storage<_Tp>::instance();
        ret->data().clear();
    }

    template <typename _Tp, typename... _Tail,
              enable_if_t<(sizeof...(_Tail) > 0), int> = 0>
    void _clear()
    {
        auto ret = storage<_Tp>::instance();
        ret->data().clear();
        _clear<_Tail...>();
    }

>>>>>>> df470282
public:
    template <typename... _Types>
    void initialize_storage()
    {
        _init_storage<_Types...>();
    }

<<<<<<< HEAD
=======
    template <template <typename...> class Obj, typename... _Types>
    void clear(const Obj<_Types...>&)
    {
        _clear<_Types...>();
    }

>>>>>>> df470282
public:
    // Public member functions
    int32_t instance_count() const { return m_instance_count; }

public:
    //
    const graph_data& data() const { return m_data; }
    const graph_t&    graph() const { return m_data.graph(); }

    graph_data& data() { return m_data; }
    iterator&   current() { return m_data.current(); }
    graph_t&    graph() { return m_data.graph(); }

protected:
    // protected static functions
    static comm_group_t get_communicator_group();

protected:
    // protected functions
    string_t get_prefix() const;

protected:
    template <typename List>
    struct PopFront_t;

    template <typename Head, typename... Tail>
    struct PopFront_t<tim::component_tuple<Head, Tail...>>
    {
        using type = tim::component_tuple<Tail...>;
    };

    template <typename List>
    using PopFront = typename PopFront_t<List>::type;

private:
    // private static variables
    /// for temporary enabling/disabling
    // static bool f_enabled();
    /// number of timing manager instances
    static std::atomic<int32_t>& f_manager_instance_count();

private:
    // private variables
    /// instance id
    int32_t m_instance_count;
    /// mutex
    mutex_t m_mutex;
    /// data represented as string
    graph_data m_data;
    /// list of node ids
    std::unordered_map<int64_t, iterator> m_node_ids;

private:
    /// num-threads based on number of managers created
    static std::atomic<int32_t>& f_thread_counter()
    {
        static std::atomic<int32_t> _instance;
        return _instance;
    }
};

//======================================================================================//

namespace details
{
//--------------------------------------------------------------------------------------//

struct manager_deleter
{
    using Type        = tim::manager;
    using pointer_t   = std::unique_ptr<Type, manager_deleter>;
    using singleton_t = singleton<Type, pointer_t>;

    void operator()(Type* ptr)
    {
        Type*           master     = singleton_t::master_instance_ptr();
        std::thread::id master_tid = singleton_t::master_thread_id();
        std::thread::id this_tid   = std::this_thread::get_id();

        if(ptr && master && ptr != master)
        {
        }
        else
        {
            if(ptr)
            {
                // ptr->print();
            }
            else if(master)
            {
                // master->print();
            }
        }

        if(this_tid == master_tid)
        {
            // delete ptr;
        }
        else
        {
            if(master && ptr != master)
            {
                singleton_t::remove(ptr);
            }
            delete ptr;
        }
    }
};

//--------------------------------------------------------------------------------------//
inline manager::singleton_t&
manager_singleton()
{
    static manager::singleton_t _instance = manager::singleton_t::instance();
    return _instance;
}
//--------------------------------------------------------------------------------------//

}  // namespace details

//======================================================================================//

}  // namespace tim

//--------------------------------------------------------------------------------------//

#include "timemory/details/manager.hpp"<|MERGE_RESOLUTION|>--- conflicted
+++ resolved
@@ -35,15 +35,6 @@
 
 //--------------------------------------------------------------------------------------//
 
-<<<<<<< HEAD
-#include "timemory/apply.hpp"
-#include "timemory/graph.hpp"
-#include "timemory/macros.hpp"
-#include "timemory/serializer.hpp"
-#include "timemory/singleton.hpp"
-#include "timemory/storage.hpp"
-#include "timemory/utility.hpp"
-=======
 #include "timemory/backends/papi.hpp"
 #include "timemory/mpl/apply.hpp"
 #include "timemory/utility/graph.hpp"
@@ -52,7 +43,6 @@
 #include "timemory/utility/singleton.hpp"
 #include "timemory/utility/storage.hpp"
 #include "timemory/utility/utility.hpp"
->>>>>>> df470282
 
 //--------------------------------------------------------------------------------------//
 
@@ -306,8 +296,6 @@
         _init_storage<_Tail...>();
     }
 
-<<<<<<< HEAD
-=======
     template <typename _Tp, typename... _Tail,
               enable_if_t<(sizeof...(_Tail) == 0), int> = 0>
     void _clear()
@@ -325,7 +313,6 @@
         _clear<_Tail...>();
     }
 
->>>>>>> df470282
 public:
     template <typename... _Types>
     void initialize_storage()
@@ -333,15 +320,12 @@
         _init_storage<_Types...>();
     }
 
-<<<<<<< HEAD
-=======
     template <template <typename...> class Obj, typename... _Types>
     void clear(const Obj<_Types...>&)
     {
         _clear<_Types...>();
     }
 
->>>>>>> df470282
 public:
     // Public member functions
     int32_t instance_count() const { return m_instance_count; }
