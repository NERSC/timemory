// MIT License
//
// Copyright (c) 2020, The Regents of the University of California,
// through Lawrence Berkeley National Laboratory (subject to receipt of any
// required approvals from the U.S. Dept. of Energy).  All rights reserved.
//
// Permission is hereby granted, free of charge, to any person obtaining a copy
// of this software and associated documentation files (the "Software"), to deal
// in the Software without restriction, including without limitation the rights
// to use, copy, modify, merge, publish, distribute, sublicense, and/or sell
// copies of the Software, and to permit persons to whom the Software is
// furnished to do so, subject to the following conditions:
//
// The above copyright notice and this permission notice shall be included in all
// copies or substantial portions of the Software.
//
// THE SOFTWARE IS PROVIDED "AS IS", WITHOUT WARRANTY OF ANY KIND, EXPRESS OR
// IMPLIED, INCLUDING BUT NOT LIMITED TO THE WARRANTIES OF MERCHANTABILITY,
// FITNESS FOR A PARTICULAR PURPOSE AND NONINFRINGEMENT. IN NO EVENT SHALL THE
// AUTHORS OR COPYRIGHT HOLDERS BE LIABLE FOR ANY CLAIM, DAMAGES OR OTHER
// LIABILITY, WHETHER IN AN ACTION OF CONTRACT, TORT OR OTHERWISE, ARISING FROM,
// OUT OF OR IN CONNECTION WITH THE SOFTWARE OR THE USE OR OTHER DEALINGS IN THE
// SOFTWARE.

#ifndef TIMEMORY_SETTINGS_SETTINGS_CPP_
#    define TIMEMORY_SETTINGS_SETTINGS_CPP_

#    include "timemory/settings/settings.hpp"

#    include "timemory/backends/dmp.hpp"
#    include "timemory/defines.h"
#    include "timemory/mpl/policy.hpp"
#    include "timemory/settings/macros.hpp"
#    include "timemory/settings/types.hpp"
#    include "timemory/tpls/cereal/archives.hpp"
#    include "timemory/utility/argparse.hpp"
#    include "timemory/utility/bits/signals.hpp"
#    include "timemory/utility/declaration.hpp"
#    include "timemory/utility/filepath.hpp"
#    include "timemory/utility/md5.hpp"
#    include "timemory/utility/utility.hpp"
#    include "timemory/variadic/macros.hpp"

#    include <cctype>
#    include <fstream>
#    include <locale>

namespace tim
{
//
//--------------------------------------------------------------------------------------//
//
template <typename Archive>
void
settings::serialize_settings(Archive& ar)
{
    if(settings::instance())
        ar(cereal::make_nvp("settings", *settings::instance()));
}
//
//--------------------------------------------------------------------------------------//
//
template <typename Archive>
void
settings::serialize_settings(Archive& ar, settings& _obj)
{
    ar(cereal::make_nvp("settings", _obj));
}
//
//--------------------------------------------------------------------------------------//
//
TIMEMORY_SETTINGS_INLINE
std::shared_ptr<settings>
settings::shared_instance()
{
    // do not take reference to ensure push/pop w/o template parameters do not change
    // the settings
    static auto _instance = shared_instance<TIMEMORY_API>();
    return _instance;
}
//
//--------------------------------------------------------------------------------------//
//
TIMEMORY_SETTINGS_INLINE
settings*
settings::instance()
{
    // do not take reference to ensure push/pop w/o template parameters do not change
    // the settings
    static auto _instance = shared_instance();
    return _instance.get();
}
//
//--------------------------------------------------------------------------------------//
//
TIMEMORY_SETTINGS_INLINE
settings::strvector_t&
settings::command_line()
{
    return instance()->get_environment();
}
//
//--------------------------------------------------------------------------------------//
//
TIMEMORY_SETTINGS_INLINE
settings::strvector_t&
settings::environment()
{
    return instance()->get_environment();
}
//
//--------------------------------------------------------------------------------------//
//
TIMEMORY_SETTINGS_INLINE
settings::strvector_t
settings::get_global_environment()
{
#    if defined(TIMEMORY_UNIX)
    strvector_t _environ;
    if(environ != nullptr)
    {
        int idx = 0;
        while(environ[idx] != nullptr)
            _environ.push_back(environ[idx++]);
    }
    return _environ;
#    else
    return std::vector<std::string>();
#    endif
}
//
//--------------------------------------------------------------------------------------//
//
TIMEMORY_SETTINGS_INLINE
std::string
get_local_datetime(const char* dt_format, std::time_t* dt_curr)
{
    char mbstr[100];
    if(!dt_curr)
        dt_curr = settings::get_launch_time(TIMEMORY_API{});

    if(std::strftime(mbstr, sizeof(mbstr), dt_format, std::localtime(dt_curr)))
        return std::string{ mbstr };
    return std::string{};
}
//
//--------------------------------------------------------------------------------------//
//
TIMEMORY_SETTINGS_INLINE
std::string
settings::tolower(std::string str)
{
    for(auto& itr : str)
        itr = ::tolower(itr);
    return str;
}
//
//--------------------------------------------------------------------------------------//
//
TIMEMORY_SETTINGS_INLINE
std::string
settings::toupper(std::string str)
{
    for(auto& itr : str)
        itr = ::toupper(itr);
    return str;
}
//
//--------------------------------------------------------------------------------------//
//
TIMEMORY_SETTINGS_INLINE
std::string
settings::get_global_input_prefix()
{
    auto _dir    = input_path();
    auto _prefix = input_prefix();

    return filepath::osrepr(_dir + std::string("/") + _prefix);
}
//
//--------------------------------------------------------------------------------------//
//
TIMEMORY_SETTINGS_INLINE
std::string
settings::get_global_output_prefix(bool _make_dir)
{
    static auto _settings = instance();

    auto _dir = (_settings)
                    ? _settings->get_output_path()
                    : get_env<std::string>(TIMEMORY_SETTINGS_KEY("OUTPUT_PATH"), ".");
    auto _prefix = (_settings)
                       ? _settings->get_output_prefix()
                       : get_env<std::string>(TIMEMORY_SETTINGS_KEY("OUTPUT_PREFIX"), "");
    auto _time_output = (_settings)
                            ? _settings->get_time_output()
                            : get_env<bool>(TIMEMORY_SETTINGS_KEY("TIME_OUTPUT"), false);
    auto _time_format =
        (_settings)
            ? _settings->get_time_format()
            : get_env<std::string>(TIMEMORY_SETTINGS_KEY("TIME_FORMAT"), "%F_%I.%M_%p");

    if(_time_output)
    {
        // get the statically stored launch time
        auto* _launch_time    = get_launch_time(TIMEMORY_API{});
        auto  _local_datetime = get_local_datetime(_time_format.c_str(), _launch_time);
        if(_dir.find(_local_datetime) == std::string::npos)
        {
            if(_dir.length() > 0 && _dir[_dir.length() - 1] != '/')
                _dir += "/";
            _dir += _local_datetime;
        }
    }

    // always return zero if not making dir. if makedir failed, don't prefix with
    // directory
    auto ret = (_make_dir) ? makedir(_dir) : 0;
    return (ret == 0) ? filepath::osrepr(_dir + std::string("/") + _prefix)
                      : filepath::osrepr(std::string("./") + _prefix);
}
//
//--------------------------------------------------------------------------------------//
//
TIMEMORY_SETTINGS_INLINE
void
settings::store_command_line(int argc, char** argv)
{
    auto& _cmdline = command_line();
    _cmdline.clear();
    for(int i = 0; i < argc; ++i)
        _cmdline.push_back(std::string(argv[i]));
}
//
//--------------------------------------------------------------------------------------//
//
TIMEMORY_SETTINGS_INLINE std::string
                         settings::format(std::string _fpath, std::string _tag)
{
    auto        _cmdline     = command_line();
    std::string _arg0_string = {};    // only the first cmdline arg
    std::string _tag0_string = _tag;  // only the basic prefix
    std::string _argv_string = {};    // entire argv cmd
    std::string _argt_string = _tag;  // prefix + cmdline args
    std::string _args_string = {};    // cmdline args
    if(_cmdline.size() > 0)
    {
        _arg0_string.append(_cmdline.at(0));
        for(size_t i = 0; i < _cmdline.size(); ++i)
            _argv_string.append(_cmdline.at(i));
        for(size_t i = 1; i < _cmdline.size(); ++i)
        {
            _argt_string.append(_cmdline.at(i));
            _args_string.append(_cmdline.at(i));
        }
    }

    using strpairvec_t = std::vector<std::pair<std::string, std::string>>;
    for(auto&& itr :
        strpairvec_t{ { "--", "-" },
                      { "__", "_" },
                      { "//", "/" },
                      { "%arg0%", _arg0_string },
                      { "%arg0_hash%", md5::compute_md5(_arg0_string) },
                      { "%argv%", _arg0_string },
                      { "%argv_hash%", md5::compute_md5(_argv_string) },
                      { "%argt%", _argt_string },
                      { "%argt_hash%", md5::compute_md5(_argt_string) },
                      { "%args%", _args_string },
                      { "%args_hash%", md5::compute_md5(_args_string) },
                      { "%tag%", _tag0_string },
                      { "%tag_hash%", md5::compute_md5(_tag0_string) },
                      { "%pid%", std::to_string(tim::process::get_id()) },
                      { "%job%", std::to_string(tim::get_env("SLURM_JOB_ID", 0)) },
                      { "%rank%", std::to_string(get_env("SLURM_PROCID", dmp::rank())) },
                      { "%size%", std::to_string(dmp::size()) },
                      { "%m", md5::compute_md5(_argt_string) },
                      { "%p", std::to_string(tim::process::get_id()) },
                      { "%j", std::to_string(tim::get_env("SLURM_JOB_ID", 0)) },
                      { "%r", std::to_string(get_env("SLURM_PROCID", dmp::rank())) },
                      { "%s", std::to_string(dmp::size()) } })
    {
        auto pos = std::string::npos;
        while((pos = _fpath.find(itr.first)) != std::string::npos)
            _fpath.replace(pos, itr.first.length(), itr.second);
    }
    return _fpath;
}
//
//--------------------------------------------------------------------------------------//
//
TIMEMORY_SETTINGS_INLINE
std::string
settings::format(std::string _prefix, std::string _tag, std::string _suffix,
                 std::string _ext)
{
    // add period before extension
    if(_ext.find('.') != 0)
        _ext = std::string(".") + _ext;

    // if the tag contains the extension, remove it
    auto _ext_pos = _tag.length() - _ext.length();
    if(_tag.find(_ext) == _ext_pos)
        _tag = _tag.substr(0, _ext_pos);

    auto plast = static_cast<intmax_t>(_prefix.length()) - 1;
    // add dash if not empty, not ends in '/', and last char is alphanumeric
    if(!_prefix.empty() && _prefix[plast] != '/' && isalnum(_prefix[plast]))
        _prefix += "-";

    return format(_prefix + _tag + _suffix + _ext,
                  (instance()) ? instance()->get_tag() : get_fallback_tag());
}
//
//--------------------------------------------------------------------------------------//
//
TIMEMORY_SETTINGS_INLINE
std::string
<<<<<<< HEAD
settings::compose_output_filename(std::string _tag, std::string _ext, bool _mpi_init,
                                  const int32_t _mpi_rank, bool fake,
=======
settings::compose_output_filename(std::string _tag, std::string _ext, bool _dmp_init,
                                  const int32_t _dmp_rank, bool _make_dir,
>>>>>>> 4303cb3a
                                  std::string _explicit)
{
    // if there isn't an explicit prefix, get the <OUTPUT_PATH>/<OUTPUT_PREFIX>
    auto _prefix = (!_explicit.empty()) ? _explicit : get_global_output_prefix(_make_dir);

    // return on empty
    if(_prefix.empty())
        return "";

    auto only_ascii = [](char c) { return !isascii(c); };

    _prefix.erase(std::remove_if(_prefix.begin(), _prefix.end(), only_ascii),
                  _prefix.end());

    // if explicit prefix is provided, then make the directory
    if(!_explicit.empty() && _make_dir)
    {
        auto ret = makedir(_prefix);
        if(ret != 0)
            _prefix = filepath::osrepr(std::string("./"));
    }

    // add the mpi rank if not root
    auto _suffix = (_dmp_init && _dmp_rank >= 0)
                       ? (std::string("_") + std::to_string(_dmp_rank))
                       : std::string("");

<<<<<<< HEAD
    // add period before extension
    if(_ext.find('.') != 0)
        _ext = std::string(".") + _ext;
    auto plast = static_cast<intmax_t>(_prefix.length()) - 1;
    // add dash if not empty, not ends in '/', and last char is alphanumeric
    if(!_prefix.empty() && _prefix[plast] != '/' && isalnum(_prefix[plast]))
        _prefix += "-";

    // replace special fields
    auto _replace = [](std::string& _inp, const std::string& _key,
                       const std::string& _sub) {
        auto pos = std::string::npos;
        while((pos = _inp.find(_key)) != std::string::npos)
            _inp = _inp.replace(pos, _key.length(), _sub);
    };

    auto        _cmdline  = instance() ? instance()->get_command_line() : strvector_t{};
    std::string argzero   = {};
    std::string argstring = {};
    if(!_cmdline.empty())
        argzero = _cmdline.at(0);
    for(const auto& itr : _cmdline)
        argstring.append(itr);

    using strpairvec_t = std::vector<std::pair<std::string, std::string>>;

    // create the path
    std::string fpath = _prefix + _tag + _rank_suffix + _ext;

    for(auto&& itr : strpairvec_t{
            { "--", "-" },
            { "__", "_" },
            { "//", "/" },
            { "%arg0%", argzero },
            { "%argv%", argstring },
            { "%argvhash%", utility::compute_md5(argstring) },
            { "%pid%", std::to_string(process::get_id()) },
            { "%jobid%", std::to_string(get_env("SLURM_JOB_ID", 0, false)) },
            { "%rank%", std::to_string(get_env("SLURM_PROCID", dmp::rank(), false)) },
            { "%size%", std::to_string(dmp::size()) },
            { "%m", utility::compute_md5(argstring) },
            { "%p", std::to_string(process::get_id()) },
            { "%j", std::to_string(get_env("SLURM_JOB_ID", 0, false)) },
            { "%r", std::to_string(get_env("SLURM_PROCID", dmp::rank(), false)) },
            { "%s", std::to_string(dmp::size()) } })
        _replace(fpath, itr.first, itr.second);

    return filepath::osrepr(fpath);
=======
    // create the path
    std::string _fpath = format(_prefix, _tag, _suffix, _ext);

    return filepath::osrepr(_fpath);
>>>>>>> 4303cb3a
}
//
//--------------------------------------------------------------------------------------//
//
TIMEMORY_SETTINGS_INLINE
std::string
settings::compose_input_filename(std::string _tag, std::string _ext, bool _dmp_init,
                                 const int32_t _dmp_rank, std::string _explicit)
{
    if(settings::input_path().empty())
        settings::input_path() = settings::output_path();

    if(settings::input_prefix().empty())
        settings::input_prefix() = settings::output_prefix();

    auto _prefix = (_explicit.length() > 0) ? _explicit : get_global_input_prefix();

    auto only_ascii = [](char c) { return !isascii(c); };

    _prefix.erase(std::remove_if(_prefix.begin(), _prefix.end(), only_ascii),
                  _prefix.end());

    if(_explicit.length() > 0)
        _prefix = filepath::osrepr(std::string("./"));

    auto _suffix = (_dmp_init && _dmp_rank >= 0)
                       ? (std::string("_") + std::to_string(_dmp_rank))
                       : std::string("");

    // create the path
    std::string _fpath = format(_prefix, _tag, _suffix, _ext);

    return filepath::osrepr(_fpath);
}
//
//--------------------------------------------------------------------------------------//
//
TIMEMORY_SETTINGS_INLINE
void
settings::parse(std::shared_ptr<settings> _settings)
{
    if(_settings)
        parse(_settings.get());
}
//
//--------------------------------------------------------------------------------------//
//
// function to parse the environment for settings
//
// Nearly all variables will parse env when first access but this allows provides a
// way to reparse the environment so that default settings (possibly from previous
// invocation) can be overwritten
//
TIMEMORY_SETTINGS_INLINE
void
settings::parse(settings* _settings)
{
    if(!_settings)
    {
        PRINT_HERE("%s", "nullptr to tim::settings");
        return;
    }

    if(_settings->get_suppress_parsing())
    {
        static auto _once = false;
        if(!_once)
        {
            PRINT_HERE("%s", "settings parsing has been suppressed");
            _once = true;
        }
        return;
    }

    for(const auto& itr : *_settings)
    {
        itr.second->parse();
    }
}
//
//--------------------------------------------------------------------------------------//
//
TIMEMORY_SETTINGS_INLINE
settings::settings()
: m_data(data_type{})
{
    // PRINT_HERE("%s", "");
    initialize();
}
//
//--------------------------------------------------------------------------------------//
//
TIMEMORY_SETTINGS_INLINE
settings::settings(const settings& rhs)
: m_data(data_type{})
, m_order(rhs.m_order)
, m_command_line(rhs.m_command_line)
, m_environment(rhs.m_environment)
{
    for(auto& itr : rhs.m_data)
        m_data.emplace(itr.first, itr.second->clone());
    for(auto& itr : m_order)
    {
        if(m_data.find(itr) == m_data.end())
        {
            auto ritr = rhs.m_data.find(itr);
            if(ritr == rhs.m_data.end())
            {
                TIMEMORY_EXCEPTION(string_t("Error! Missing ordered entry: ") + itr)
            }
            else
            {
                m_data.emplace(itr, ritr->second->clone());
            }
        }
    }
}
//
//--------------------------------------------------------------------------------------//
//
TIMEMORY_SETTINGS_INLINE
settings&
settings::operator=(const settings& rhs)
{
    // PRINT_HERE("%s", "");
    if(this == &rhs)
        return *this;

    for(auto& itr : rhs.m_data)
        m_data[itr.first] = itr.second->clone();
    m_order        = rhs.m_order;
    m_command_line = rhs.m_command_line;
    m_environment  = rhs.m_environment;
    for(auto& itr : m_order)
    {
        if(m_data.find(itr) == m_data.end())
        {
            auto ritr = rhs.m_data.find(itr);
            if(ritr == rhs.m_data.end())
            {
                TIMEMORY_EXCEPTION(string_t("Error! Missing ordered entry: ") + itr)
            }
            else
            {
                m_data.emplace(itr, ritr->second->clone());
            }
        }
    }
    return *this;
}
//
//--------------------------------------------------------------------------------------//
//
TIMEMORY_SETTINGS_INLINE
std::string
settings::get_fallback_tag()
{
    std::string _tag = {};

    if(command_line().empty())
        command_line() = read_command_line(process::get_id());

    if(command_line().empty())
    {
        _tag      = std::string{ TIMEMORY_SETTINGS_PREFIX };
        auto _pos = std::string::npos;
        while((_pos = _tag.find_last_of('_')) == _tag.length() - 1)
            _tag = _tag.substr(0, _tag.length() - 1);
        return _tag;
    }

    _tag = command_line().front();

    while(_tag.find('\\') != std::string::npos)
        _tag = _tag.substr(_tag.find_last_of('\\') + 1);

    while(_tag.find('/') != std::string::npos)
        _tag = _tag.substr(_tag.find_last_of('/') + 1);

    for(auto&& itr : { std::string{ ".py" }, std::string{ ".exe" } })
    {
        if(_tag.find(itr) != std::string::npos)
            _tag.erase(_tag.find(itr), itr.length() + 1);
    }

    return _tag;
}
//
//--------------------------------------------------------------------------------------//
//
TIMEMORY_SETTINGS_INLINE
std::string
settings::get_tag() const
{
    if(m_tag.empty())
    {
        if(command_line().empty() && !m_command_line.empty())
            command_line() = m_command_line;

        const_cast<settings*>(this)->m_tag = get_fallback_tag();
    }

    return m_tag;
}
//
//--------------------------------------------------------------------------------------//
//
TIMEMORY_SETTINGS_INLINE
void
settings::initialize_core()
{
    // PRINT_HERE("%s", "");
    auto homedir = get_env<string_t>("HOME");

    TIMEMORY_SETTINGS_MEMBER_ARG_IMPL(
        string_t, config_file, TIMEMORY_SETTINGS_KEY("CONFIG_FILE"),
        "Configuration file for timemory",
        TIMEMORY_JOIN(';', TIMEMORY_JOIN('/', homedir, ".timemory.cfg"),
                      TIMEMORY_JOIN('/', homedir, ".timemory.json"),
                      TIMEMORY_JOIN('/', homedir, ".config", "timemory.cfg"),
                      TIMEMORY_JOIN('/', homedir, ".config", "timemory.json")),
        strvector_t({ "-C", "--timemory-config" }));

    TIMEMORY_SETTINGS_MEMBER_ARG_IMPL(
        bool, suppress_config, TIMEMORY_SETTINGS_KEY("SUPPRESS_CONFIG"),
        "Disable processing of setting configuration files", false,
        strvector_t({ "--timemory-suppress-config", "--timemory-no-config" }));

    TIMEMORY_SETTINGS_MEMBER_ARG_IMPL(
        bool, suppress_parsing, TIMEMORY_SETTINGS_KEY("SUPPRESS_PARSING"),
        "Disable parsing environment", false,
        strvector_t({ "--timemory-suppress-parsing" }), -1, 1);

    TIMEMORY_SETTINGS_MEMBER_ARG_IMPL(
        bool, enabled, TIMEMORY_SETTINGS_KEY("ENABLED"), "Activation state of timemory",
        TIMEMORY_DEFAULT_ENABLED, strvector_t({ "--timemory-enabled" }), -1, 1);

    TIMEMORY_SETTINGS_MEMBER_ARG_IMPL(int, verbose, TIMEMORY_SETTINGS_KEY("VERBOSE"),
                                      "Verbosity level", 0,
                                      strvector_t({ "--timemory-verbose" }), 1);

    TIMEMORY_SETTINGS_MEMBER_ARG_IMPL(bool, debug, TIMEMORY_SETTINGS_KEY("DEBUG"),
                                      "Enable debug output", false,
                                      strvector_t({ "--timemory-debug" }), -1, 1);

    TIMEMORY_SETTINGS_REFERENCE_ARG_IMPL(
        bool, flat_profile, TIMEMORY_SETTINGS_KEY("FLAT_PROFILE"),
        "Set the label hierarchy mode to default to "
        "flat",
        scope::get_fields()[scope::flat::value],
        strvector_t({ "--timemory-flat-profile" }), -1, 1);

    TIMEMORY_SETTINGS_REFERENCE_ARG_IMPL(
        bool, timeline_profile, TIMEMORY_SETTINGS_KEY("TIMELINE_PROFILE"),
        "Set the label hierarchy mode to default to timeline",
        scope::get_fields()[scope::timeline::value],
        strvector_t({ "--timemory-timeline-profile" }), -1, 1);

    TIMEMORY_SETTINGS_MEMBER_ARG_IMPL(
        uint16_t, max_depth, TIMEMORY_SETTINGS_KEY("MAX_DEPTH"),
        "Set the maximum depth of label hierarchy reporting",
        std::numeric_limits<uint16_t>::max(), strvector_t({ "--timemory-max-depth" }), 1);
}
//
//--------------------------------------------------------------------------------------//
//
TIMEMORY_SETTINGS_INLINE
void
settings::initialize_components()
{
    // PRINT_HERE("%s", "");
    TIMEMORY_SETTINGS_MEMBER_ARG_IMPL(
        string_t, global_components, TIMEMORY_SETTINGS_KEY("GLOBAL_COMPONENTS"),
        "A specification of components which is used by multiple variadic bundlers and "
        "user_bundles as the fall-back set of components if their specific variable is "
        "not set. E.g. user_mpip_bundle will use this if TIMEMORY_MPIP_COMPONENTS is not "
        "specified",
        "", strvector_t({ "--timemory-global-components" }));

    TIMEMORY_SETTINGS_MEMBER_ARG_IMPL(
        string_t, ompt_components, TIMEMORY_SETTINGS_KEY("OMPT_COMPONENTS"),
        "A specification of components which will be added "
        "to structures containing the 'user_ompt_bundle'. Priority: TRACE_COMPONENTS -> "
        "PROFILER_COMPONENTS -> COMPONENTS -> GLOBAL_COMPONENTS",
        "", strvector_t({ "--timemory-ompt-components" }));

    TIMEMORY_SETTINGS_MEMBER_ARG_IMPL(
        string_t, mpip_components, TIMEMORY_SETTINGS_KEY("MPIP_COMPONENTS"),
        "A specification of components which will be added "
        "to structures containing the 'user_mpip_bundle'. Priority: TRACE_COMPONENTS -> "
        "PROFILER_COMPONENTS -> COMPONENTS -> GLOBAL_COMPONENTS",
        "", strvector_t({ "--timemory-mpip-components" }));

    TIMEMORY_SETTINGS_MEMBER_ARG_IMPL(
        string_t, ncclp_components, TIMEMORY_SETTINGS_KEY("NCCLP_COMPONENTS"),
        "A specification of components which will be added "
        "to structures containing the 'user_ncclp_bundle'. Priority: MPIP_COMPONENTS -> "
        "TRACE_COMPONENTS -> PROFILER_COMPONENTS -> COMPONENTS -> GLOBAL_COMPONENTS",
        "", strvector_t({ "--timemory-ncclp-components" }));

    TIMEMORY_SETTINGS_MEMBER_ARG_IMPL(
        string_t, trace_components, TIMEMORY_SETTINGS_KEY("TRACE_COMPONENTS"),
        "A specification of components which will be used by the interfaces which are "
        "designed for full profiling. These components will be subjected to throttling. "
        "Priority: COMPONENTS -> GLOBAL_COMPONENTS",
        "", strvector_t({ "--timemory-trace-components" }));

    TIMEMORY_SETTINGS_MEMBER_ARG_IMPL(
        string_t, profiler_components, TIMEMORY_SETTINGS_KEY("PROFILER_COMPONENTS"),
        "A specification of components which will be used by the interfaces which are "
        "designed for full python profiling. This specification will be overridden by a "
        "trace_components specification. Priority: COMPONENTS -> GLOBAL_COMPONENTS",
        "", strvector_t({ "--timemory-profiler-components" }));

    TIMEMORY_SETTINGS_MEMBER_ARG_IMPL(
        string_t, kokkos_components, TIMEMORY_SETTINGS_KEY("KOKKOS_COMPONENTS"),
        "A specification of components which will be used by the interfaces which are "
        "designed for kokkos profiling. Priority: TRACE_COMPONENTS -> "
        "PROFILER_COMPONENTS -> COMPONENTS -> GLOBAL_COMPONENTS",
        "", strvector_t({ "--timemory-kokkos-components" }));

    TIMEMORY_SETTINGS_MEMBER_ARG_IMPL(string_t, components,
                                      TIMEMORY_SETTINGS_KEY("COMPONENTS"),
                                      "A specification of components which is used by "
                                      "the library interface. This "
                                      "falls back to TIMEMORY_GLOBAL_COMPONENTS.",
                                      "", strvector_t({ "--timemory-components" }));
}
//
//--------------------------------------------------------------------------------------//
//
TIMEMORY_SETTINGS_INLINE
void
settings::initialize_io()
{
    // PRINT_HERE("%s", "");
    TIMEMORY_SETTINGS_MEMBER_ARG_IMPL(bool, auto_output,
                                      TIMEMORY_SETTINGS_KEY("AUTO_OUTPUT"),
                                      "Generate output at application termination", true,
                                      strvector_t({ "--timemory-auto-output" }), -1, 1);

    TIMEMORY_SETTINGS_MEMBER_ARG_IMPL(
        bool, cout_output, TIMEMORY_SETTINGS_KEY("COUT_OUTPUT"), "Write output to stdout",
        true, strvector_t({ "--timemory-cout-output" }), -1, 1);

    TIMEMORY_SETTINGS_MEMBER_ARG_IMPL(
        bool, file_output, TIMEMORY_SETTINGS_KEY("FILE_OUTPUT"), "Write output to files",
        true, strvector_t({ "--timemory-file-output" }), -1, 1);

    TIMEMORY_SETTINGS_MEMBER_ARG_IMPL(bool, text_output,
                                      TIMEMORY_SETTINGS_KEY("TEXT_OUTPUT"),
                                      "Write text output files", true,
                                      strvector_t({ "--timemory-text-output" }), -1, 1);

    TIMEMORY_SETTINGS_MEMBER_ARG_IMPL(bool, json_output,
                                      TIMEMORY_SETTINGS_KEY("JSON_OUTPUT"),
                                      "Write json output files", true,
                                      strvector_t({ "--timemory-json-output" }), -1, 1);

    TIMEMORY_SETTINGS_MEMBER_ARG_IMPL(bool, tree_output,
                                      TIMEMORY_SETTINGS_KEY("TREE_OUTPUT"),
                                      "Write hierarchical json output files", true,
                                      strvector_t({ "--timemory-tree-output" }), -1, 1);

    TIMEMORY_SETTINGS_MEMBER_ARG_IMPL(bool, dart_output,
                                      TIMEMORY_SETTINGS_KEY("DART_OUTPUT"),
                                      "Write dart measurements for CDash", false,
                                      strvector_t({ "--timemory-dart-output" }), -1, 1);

    TIMEMORY_SETTINGS_MEMBER_ARG_IMPL(
        bool, time_output, TIMEMORY_SETTINGS_KEY("TIME_OUTPUT"),
        "Output data to subfolder w/ a timestamp (see also: TIMEMORY_TIME_FORMAT)", false,
        strvector_t({ "--timemory-time-output" }), -1, 1);

    TIMEMORY_SETTINGS_MEMBER_ARG_IMPL(
        bool, plot_output, TIMEMORY_SETTINGS_KEY("PLOT_OUTPUT"),
        "Generate plot outputs from json outputs", TIMEMORY_DEFAULT_PLOTTING,
        strvector_t({ "--timemory-plot-output" }), -1, 1);

    TIMEMORY_SETTINGS_MEMBER_ARG_IMPL(
        bool, diff_output, TIMEMORY_SETTINGS_KEY("DIFF_OUTPUT"),
        "Generate a difference output vs. a pre-existing output (see also: "
        "TIMEMORY_INPUT_PATH and TIMEMORY_INPUT_PREFIX)",
        false, strvector_t({ "--timemory-diff-output" }), -1, 1);

    TIMEMORY_SETTINGS_MEMBER_ARG_IMPL(
        bool, flamegraph_output, TIMEMORY_SETTINGS_KEY("FLAMEGRAPH_OUTPUT"),
        "Write a json output for flamegraph visualization (use chrome://tracing)", true,
        strvector_t({ "--timemory-flamegraph-output" }), -1, 1);

    TIMEMORY_SETTINGS_MEMBER_ARG_IMPL(
        bool, ctest_notes, TIMEMORY_SETTINGS_KEY("CTEST_NOTES"),
        "Write a CTestNotes.txt for each text output", false,
        strvector_t({ "--timemory-ctest-notes" }), -1, 1);

    TIMEMORY_SETTINGS_MEMBER_ARG_IMPL(
        string_t, output_path, TIMEMORY_SETTINGS_KEY("OUTPUT_PATH"),
        "Explicitly specify the output folder for results", "timemory-output",
        strvector_t({ "--timemory-output-path" }),
        1);  // folder

    TIMEMORY_SETTINGS_MEMBER_ARG_IMPL(string_t, output_prefix,
                                      TIMEMORY_SETTINGS_KEY("OUTPUT_PREFIX"),
                                      "Explicitly specify a prefix for all output files",
                                      "", strvector_t({ "--timemory-output-prefix" }),
                                      1);  // file prefix

    TIMEMORY_SETTINGS_MEMBER_ARG_IMPL(
        string_t, input_path, TIMEMORY_SETTINGS_KEY("INPUT_PATH"),
        "Explicitly specify the input folder for difference "
        "comparisons (see also: TIMEMORY_DIFF_OUTPUT)",
        "", strvector_t({ "--timemory-input-path" }), 1);  // folder

    TIMEMORY_SETTINGS_MEMBER_ARG_IMPL(
        string_t, input_prefix, TIMEMORY_SETTINGS_KEY("INPUT_PREFIX"),
        "Explicitly specify the prefix for input files used in difference comparisons "
        "(see also: TIMEMORY_DIFF_OUTPUT)",
        "", strvector_t({ "--timemory-input-prefix" }), 1);  // file prefix

    TIMEMORY_SETTINGS_MEMBER_ARG_IMPL(
        string_t, input_extensions, TIMEMORY_SETTINGS_KEY("INPUT_EXTENSIONS"),
        "File extensions used when searching for input files used in difference "
        "comparisons (see also: TIMEMORY_DIFF_OUTPUT)",
        "json,xml", strvector_t({ "--timemory-input-extensions" }));  // extensions
}
//
//--------------------------------------------------------------------------------------//
//
TIMEMORY_SETTINGS_INLINE
void
settings::initialize_format()
{
    // PRINT_HERE("%s", "");
    TIMEMORY_SETTINGS_MEMBER_ARG_IMPL(
        string_t, time_format, TIMEMORY_SETTINGS_KEY("TIME_FORMAT"),
        "Customize the folder generation when TIMEMORY_TIME_OUTPUT is enabled (see also: "
        "strftime)",
        "%F_%I.%M_%p", strvector_t({ "--timemory-time-format" }), 1);

    TIMEMORY_SETTINGS_MEMBER_ARG_IMPL(int16_t, precision,
                                      TIMEMORY_SETTINGS_KEY("PRECISION"),
                                      "Set the global output precision for components",
                                      -1, strvector_t({ "--timemory-precision" }), 1);

    TIMEMORY_SETTINGS_MEMBER_ARG_IMPL(int16_t, width, TIMEMORY_SETTINGS_KEY("WIDTH"),
                                      "Set the global output width for components", -1,
                                      strvector_t({ "--timemory-width" }), 1);

    TIMEMORY_SETTINGS_MEMBER_ARG_IMPL(int32_t, max_width,
                                      TIMEMORY_SETTINGS_KEY("MAX_WIDTH"),
                                      "Set the maximum width for component label outputs",
                                      120, strvector_t({ "--timemory-max-width" }), 1);

    TIMEMORY_SETTINGS_MEMBER_ARG_IMPL(
        bool, scientific, TIMEMORY_SETTINGS_KEY("SCIENTIFIC"),
        "Set the global numerical reporting to scientific format", false,
        strvector_t({ "--timemory-scientific" }), -1, 1);

    TIMEMORY_SETTINGS_MEMBER_IMPL(
        int16_t, timing_precision, TIMEMORY_SETTINGS_KEY("TIMING_PRECISION"),
        "Set the precision for components with 'is_timing_category' type-trait", -1);

    TIMEMORY_SETTINGS_MEMBER_IMPL(
        int16_t, timing_width, TIMEMORY_SETTINGS_KEY("TIMING_WIDTH"),
        "Set the output width for components with 'is_timing_category' type-trait", -1);

    TIMEMORY_SETTINGS_MEMBER_ARG_IMPL(string_t, timing_units,
                                      TIMEMORY_SETTINGS_KEY("TIMING_UNITS"),
                                      "Set the units for components with "
                                      "'uses_timing_units' type-trait",
                                      "", strvector_t({ "--timemory-timing-units" }), 1);

    TIMEMORY_SETTINGS_MEMBER_IMPL(bool, timing_scientific,
                                  TIMEMORY_SETTINGS_KEY("TIMING_SCIENTIFIC"),
                                  "Set the numerical reporting format for components "
                                  "with 'is_timing_category' type-trait",
                                  false);

    TIMEMORY_SETTINGS_MEMBER_IMPL(
        int16_t, memory_precision, TIMEMORY_SETTINGS_KEY("MEMORY_PRECISION"),
        "Set the precision for components with 'is_memory_category' type-trait", -1);

    TIMEMORY_SETTINGS_MEMBER_IMPL(
        int16_t, memory_width, TIMEMORY_SETTINGS_KEY("MEMORY_WIDTH"),
        "Set the output width for components with 'is_memory_category' type-trait", -1);

    TIMEMORY_SETTINGS_MEMBER_ARG_IMPL(string_t, memory_units,
                                      TIMEMORY_SETTINGS_KEY("MEMORY_UNITS"),
                                      "Set the units for components with "
                                      "'uses_memory_units' type-trait",
                                      "", strvector_t({ "--timemory-memory-units" }), 1);

    TIMEMORY_SETTINGS_MEMBER_IMPL(bool, memory_scientific,
                                  TIMEMORY_SETTINGS_KEY("MEMORY_SCIENTIFIC"),
                                  "Set the numerical reporting format for components "
                                  "with 'is_memory_category' type-trait",
                                  false);

    TIMEMORY_SETTINGS_MEMBER_IMPL(
        int64_t, separator_frequency, TIMEMORY_SETTINGS_KEY("SEPARATOR_FREQ"),
        "Frequency of dashed separator lines in text output", 0);
}
//
//--------------------------------------------------------------------------------------//
//
TIMEMORY_SETTINGS_INLINE
void
settings::initialize_parallel()
{
    // PRINT_HERE("%s", "");
    TIMEMORY_SETTINGS_MEMBER_IMPL(
        size_t, max_thread_bookmarks, TIMEMORY_SETTINGS_KEY("MAX_THREAD_BOOKMARKS"),
        "Maximum number of times a worker thread bookmarks the call-graph location w.r.t."
        " the master thread. Higher values tend to increase the finalization merge time",
        50);

    TIMEMORY_SETTINGS_MEMBER_ARG_IMPL(
        bool, collapse_threads, TIMEMORY_SETTINGS_KEY("COLLAPSE_THREADS"),
        "Enable/disable combining thread-specific data", true,
        strvector_t({ "--timemory-collapse-threads" }), -1, 1);

    TIMEMORY_SETTINGS_MEMBER_ARG_IMPL(
        bool, collapse_processes, TIMEMORY_SETTINGS_KEY("COLLAPSE_PROCESSES"),
        "Enable/disable combining process-specific data", true,
        strvector_t({ "--timemory-collapse-processes" }), -1, 1);

    TIMEMORY_SETTINGS_MEMBER_ARG_IMPL(
        bool, cpu_affinity, TIMEMORY_SETTINGS_KEY("CPU_AFFINITY"),
        "Enable pinning threads to CPUs (Linux-only)", false,
        strvector_t({ "--timemory-cpu-affinity" }), -1, 1);

    TIMEMORY_SETTINGS_REFERENCE_IMPL(
        process::id_t, target_pid, TIMEMORY_SETTINGS_KEY("TARGET_PID"),
        "Process ID for the components which require this", process::get_target_id());

    TIMEMORY_SETTINGS_MEMBER_ARG_IMPL(bool, mpi_init, TIMEMORY_SETTINGS_KEY("MPI_INIT"),
                                      "Enable/disable timemory calling MPI_Init / "
                                      "MPI_Init_thread during certain "
                                      "timemory_init(...) invocations",
                                      false, strvector_t({ "--timemory-mpi-init" }), -1,
                                      1);

    TIMEMORY_SETTINGS_MEMBER_ARG_IMPL(
        bool, mpi_finalize, TIMEMORY_SETTINGS_KEY("MPI_FINALIZE"),
        "Enable/disable timemory calling MPI_Finalize during "
        "timemory_finalize(...) invocations",
        false, strvector_t({ "--timemory-mpi-finalize" }), -1, 1);

    TIMEMORY_SETTINGS_REFERENCE_ARG_IMPL(
        bool, mpi_thread, TIMEMORY_SETTINGS_KEY("MPI_THREAD"),
        "Call MPI_Init_thread instead of MPI_Init (see also: TIMEMORY_MPI_INIT)",
        mpi::use_mpi_thread(), strvector_t({ "--timemory-mpi-thread" }), -1, 1);

    TIMEMORY_SETTINGS_REFERENCE_ARG_IMPL(
        string_t, mpi_thread_type, TIMEMORY_SETTINGS_KEY("MPI_THREAD_TYPE"),
        "MPI_Init_thread mode: 'single', 'serialized', "
        "'funneled', or 'multiple' (see also: "
        "TIMEMORY_MPI_INIT and TIMEMORY_MPI_THREAD)",
        mpi::use_mpi_thread_type(), strvector_t({ "--timemory-mpi-thread-type" }), 1);

    TIMEMORY_SETTINGS_MEMBER_ARG_IMPL(
        bool, upcxx_init, TIMEMORY_SETTINGS_KEY("UPCXX_INIT"),
        "Enable/disable timemory calling upcxx::init() during certain "
        "timemory_init(...) invocations",
        false, strvector_t({ "--timemory-upcxx-init" }), -1, 1);

    TIMEMORY_SETTINGS_MEMBER_ARG_IMPL(
        bool, upcxx_finalize, TIMEMORY_SETTINGS_KEY("UPCXX_FINALIZE"),
        "Enable/disable timemory calling upcxx::finalize() during "
        "timemory_finalize()",
        false, strvector_t({ "--timemory-upcxx-finalize" }), -1, 1);

    TIMEMORY_SETTINGS_MEMBER_ARG_IMPL(
        int32_t, node_count, TIMEMORY_SETTINGS_KEY("NODE_COUNT"),
        "Total number of nodes used in application. Setting this value > 1 will result "
        "in aggregating N processes into groups of N / NODE_COUNT",
        0, strvector_t({ "--timemory-node-count" }), 1);
}
//
//--------------------------------------------------------------------------------------//
//
TIMEMORY_SETTINGS_INLINE
void
settings::initialize_tpls()
{
    // PRINT_HERE("%s", "");
    TIMEMORY_SETTINGS_MEMBER_ARG_IMPL(
        bool, papi_threading, TIMEMORY_SETTINGS_KEY("PAPI_THREADING"),
        "Enable multithreading support when using PAPI", true,
        strvector_t({ "--timemory-papi-threading" }), -1, 1);

    TIMEMORY_SETTINGS_MEMBER_ARG_IMPL(
        bool, papi_multiplexing, TIMEMORY_SETTINGS_KEY("PAPI_MULTIPLEXING"),
        "Enable multiplexing when using PAPI", false,
        strvector_t({ "--timemory-papi-multiplexing" }), -1, 1);

    TIMEMORY_SETTINGS_MEMBER_ARG_IMPL(
        bool, papi_fail_on_error, TIMEMORY_SETTINGS_KEY("PAPI_FAIL_ON_ERROR"),
        "Configure PAPI errors to trigger a runtime error", false,
        strvector_t({ "--timemory-papi-fail-on-error" }), -1, 1);

    TIMEMORY_SETTINGS_MEMBER_ARG_IMPL(
        bool, papi_quiet, TIMEMORY_SETTINGS_KEY("PAPI_QUIET"),
        "Configure suppression of reporting PAPI errors/warnings", false,
        strvector_t({ "--timemory-papi-quiet" }), -1, 1);

    TIMEMORY_SETTINGS_MEMBER_ARG_IMPL(string_t, papi_events,
                                      TIMEMORY_SETTINGS_KEY("PAPI_EVENTS"),
                                      "PAPI presets and events to collect (see also: "
                                      "papi_avail)",
                                      "", strvector_t({ "--timemory-papi-events" }));

    TIMEMORY_SETTINGS_MEMBER_IMPL(bool, papi_attach, TIMEMORY_SETTINGS_KEY("PAPI_ATTACH"),
                                  "Configure PAPI to attach to another process (see "
                                  "also: TIMEMORY_TARGET_PID)",
                                  false);

    TIMEMORY_SETTINGS_MEMBER_ARG_IMPL(int, papi_overflow,
                                      TIMEMORY_SETTINGS_KEY("PAPI_OVERFLOW"),
                                      "Value at which PAPI hw counters trigger an "
                                      "overflow callback",
                                      0, strvector_t({ "--timemory-papi-overflow" }), 1);

    TIMEMORY_SETTINGS_MEMBER_IMPL(
        uint64_t, cuda_event_batch_size, TIMEMORY_SETTINGS_KEY("CUDA_EVENT_BATCH_SIZE"),
        "Batch size for create cudaEvent_t in cuda_event components", 5);

    TIMEMORY_SETTINGS_MEMBER_IMPL(
        bool, nvtx_marker_device_sync, TIMEMORY_SETTINGS_KEY("NVTX_MARKER_DEVICE_SYNC"),
        "Use cudaDeviceSync when stopping NVTX marker (vs. cudaStreamSychronize)", true);

    TIMEMORY_SETTINGS_MEMBER_ARG_IMPL(
        int32_t, cupti_activity_level, TIMEMORY_SETTINGS_KEY("CUPTI_ACTIVITY_LEVEL"),
        "Default group of kinds tracked via CUpti Activity API", 1,
        strvector_t({ "--timemory-cupti-activity-level" }), 1);

    TIMEMORY_SETTINGS_MEMBER_ARG_IMPL(string_t, cupti_activity_kinds,
                                      TIMEMORY_SETTINGS_KEY("CUPTI_ACTIVITY_KINDS"),
                                      "Specific cupti activity kinds to track", "",
                                      strvector_t({ "--timemory-cupti-activity-kinds" }));

    TIMEMORY_SETTINGS_MEMBER_ARG_IMPL(string_t, cupti_events,
                                      TIMEMORY_SETTINGS_KEY("CUPTI_EVENTS"),
                                      "Hardware counter event types to collect on NVIDIA "
                                      "GPUs",
                                      "", strvector_t({ "--timemory-cupti-events" }));

    TIMEMORY_SETTINGS_MEMBER_ARG_IMPL(string_t, cupti_metrics,
                                      TIMEMORY_SETTINGS_KEY("CUPTI_METRICS"),
                                      "Hardware counter metric types to collect on "
                                      "NVIDIA GPUs",
                                      "", strvector_t({ "--timemory-cupti-metrics" }));

    TIMEMORY_SETTINGS_MEMBER_ARG_IMPL(int, cupti_device,
                                      TIMEMORY_SETTINGS_KEY("CUPTI_DEVICE"),
                                      "Target device for CUPTI data collection", 0,
                                      strvector_t({ "--timemory-cupti-device" }), 1);

    insert<int>("TIMEMORY_CUPTI_PCSAMPLING_PERIOD", "cupti_pcsampling_period",
                "The period for PC sampling. Must be >= 5 and <= 31", 8,
                strvector_t{ "--timemory-cupti-pcsampling-period" });

    insert<bool>("TIMEMORY_CUPTI_PCSAMPLING_PER_LINE", "cupti_pcsampling_per_line",
                 "Report the PC samples per-line or collapse into one entry for entire "
                 "function",
                 false, strvector_t{ "--timemory-cupti-pcsampling-per-line" });

    insert<bool>("TIMEMORY_CUPTI_PCSAMPLING_REGION_TOTALS",
                 "cupti_pcsampling_region_totals",
                 "When enabled, region markers will report total samples from all child "
                 "functions",
                 true, strvector_t{ "--timemory-cupti-pcsampling-region-totals" });

    insert<bool>("TIMEMORY_CUPTI_PCSAMPLING_SERIALIZED", "cupti_pcsampling_serialized",
                 "Serialize all the kernel functions", false,
                 strvector_t{ "--timemory-cupti-pcsampling-serialize" });

    insert<size_t>("TIMEMORY_CUPTI_PCSAMPLING_NUM_COLLECT",
                   "cupti_pcsampling_num_collect", "Number of PCs to be collected",
                   size_t{ 100 },
                   strvector_t{ "--timemory-cupti-pcsampling-num-collect" });

    insert<std::string>("TIMEMORY_CUPTI_PCSAMPLING_STALL_REASONS",
                        "cupti_pcsampling_stall_reasons",
                        "The PC sampling stall reasons to count", std::string{},
                        strvector_t{ "--timemory-cupti-pcsampling-stall-reasons" });

    TIMEMORY_SETTINGS_MEMBER_IMPL(string_t, craypat_categories,
                                  TIMEMORY_SETTINGS_KEY("CRAYPAT"),
                                  "Configure the CrayPAT categories to collect",
                                  get_env<std::string>("PAT_RT_PERFCTR", ""))

    TIMEMORY_SETTINGS_MEMBER_ARG_IMPL(
        string_t, python_exe, TIMEMORY_SETTINGS_KEY("PYTHON_EXE"),
        "Configure the python executable to use", TIMEMORY_PYTHON_PLOTTER,
        strvector_t({ "--timemory-python-exe" }));
}
//
//--------------------------------------------------------------------------------------//
//
TIMEMORY_SETTINGS_INLINE
void
settings::initialize_roofline()
{
    // PRINT_HERE("%s", "");
    TIMEMORY_SETTINGS_MEMBER_ARG_IMPL(
        string_t, roofline_mode, TIMEMORY_SETTINGS_KEY("ROOFLINE_MODE"),
        "Configure the roofline collection mode. Options: 'op' 'ai'.", "op",
        strvector_t({ "--timemory-roofline-mode" }), 1, 1, strvector_t({ "op", "ai" }));

    TIMEMORY_SETTINGS_MEMBER_ARG_IMPL(
        string_t, cpu_roofline_mode, TIMEMORY_SETTINGS_KEY("ROOFLINE_MODE_CPU"),
        "Configure the roofline collection mode for CPU "
        "specifically. Options: 'op', "
        "'ai'",
        "op", strvector_t({ "--timemory-cpu-roofline-mode" }), 1, 1,
        strvector_t({ "op", "ai" }));

    TIMEMORY_SETTINGS_MEMBER_ARG_IMPL(
        string_t, gpu_roofline_mode, TIMEMORY_SETTINGS_KEY("ROOFLINE_MODE_GPU"),
        "Configure the roofline collection mode for GPU specifically. Options: 'op' "
        "'ai'.",
        static_cast<tsettings<string_t>*>(
            m_data[TIMEMORY_SETTINGS_KEY("ROOFLINE_MODE")].get())
            ->get(),
        strvector_t({ "--timemory-gpu-roofline-mode" }), 1, 1,
        strvector_t({ "op", "ai" }));

    TIMEMORY_SETTINGS_MEMBER_IMPL(
        string_t, cpu_roofline_events, TIMEMORY_SETTINGS_KEY("ROOFLINE_EVENTS_CPU"),
        "Configure custom hw counters to add to the cpu roofline", "");

    TIMEMORY_SETTINGS_MEMBER_IMPL(
        string_t, gpu_roofline_events, TIMEMORY_SETTINGS_KEY("ROOFLINE_EVENTS_GPU"),
        "Configure custom hw counters to add to the gpu roofline", "");

    TIMEMORY_SETTINGS_MEMBER_IMPL(bool, roofline_type_labels,
                                  TIMEMORY_SETTINGS_KEY("ROOFLINE_TYPE_LABELS"),
                                  "Configure roofline labels/descriptions/output-files "
                                  "encode the list of data types",
                                  false);

    TIMEMORY_SETTINGS_MEMBER_IMPL(
        bool, roofline_type_labels_cpu, TIMEMORY_SETTINGS_KEY("ROOFLINE_TYPE_LABELS_CPU"),
        "Configure labels, etc. for the roofline components "
        "for CPU (see also: TIMEMORY_ROOFLINE_TYPE_LABELS)",
        static_cast<tsettings<bool>*>(
            m_data[TIMEMORY_SETTINGS_KEY("ROOFLINE_TYPE_LABELS")].get())
            ->get());

    TIMEMORY_SETTINGS_MEMBER_IMPL(
        bool, roofline_type_labels_gpu, TIMEMORY_SETTINGS_KEY("ROOFLINE_TYPE_LABELS_GPU"),
        "Configure labels, etc. for the roofline components "
        "for GPU (see also: TIMEMORY_ROOFLINE_TYPE_LABELS)",
        static_cast<tsettings<bool>*>(
            m_data[TIMEMORY_SETTINGS_KEY("ROOFLINE_TYPE_LABELS")].get())
            ->get());

    TIMEMORY_SETTINGS_MEMBER_IMPL(bool, instruction_roofline,
                                  TIMEMORY_SETTINGS_KEY("INSTRUCTION_ROOFLINE"),
                                  "Configure the roofline to include the hw counters "
                                  "required for generating an instruction roofline",
                                  false);
}
//
//--------------------------------------------------------------------------------------//
//
TIMEMORY_SETTINGS_INLINE void
settings::initialize_miscellaneous()
{
    // PRINT_HERE("%s", "");
    TIMEMORY_SETTINGS_MEMBER_ARG_IMPL(
        bool, add_secondary, TIMEMORY_SETTINGS_KEY("ADD_SECONDARY"),
        "Enable/disable components adding secondary (child) entries when available. E.g. "
        "suppress individual CUDA kernels, etc. when using Cupti components",
        true, strvector_t({ "--timemory-add-secondary" }), -1, 1);

    TIMEMORY_SETTINGS_MEMBER_ARG_IMPL(
        size_t, throttle_count, TIMEMORY_SETTINGS_KEY("THROTTLE_COUNT"),
        "Minimum number of laps before checking whether a key should be throttled", 10000,
        strvector_t({ "--timemory-throttle-count" }), 1);

    TIMEMORY_SETTINGS_MEMBER_ARG_IMPL(
        size_t, throttle_value, TIMEMORY_SETTINGS_KEY("THROTTLE_VALUE"),
        "Average call time in nanoseconds when # laps > throttle_count that triggers "
        "throttling",
        10000, strvector_t({ "--timemory-throttle-value" }), 1);

    TIMEMORY_SETTINGS_MEMBER_ARG_IMPL(
        bool, enable_signal_handler, TIMEMORY_SETTINGS_KEY("ENABLE_SIGNAL_HANDLER"),
        "Enable signals in timemory_init", false,
        strvector_t({ "--timemory-enable-signal-handler" }), -1, 1)

    TIMEMORY_SETTINGS_REFERENCE_ARG_IMPL(
        bool, allow_signal_handler, TIMEMORY_SETTINGS_KEY("ALLOW_SIGNAL_HANDLER"),
        "Allow signal handling to be activated", signal_settings::allow(),
        strvector_t({ "--timemory-allow-signal-handler" }), -1, 1);

    TIMEMORY_SETTINGS_REFERENCE_IMPL(
        bool, enable_all_signals, TIMEMORY_SETTINGS_KEY("ENABLE_ALL_SIGNALS"),
        "Enable catching all signals", signal_settings::enable_all());

    TIMEMORY_SETTINGS_REFERENCE_IMPL(
        bool, disable_all_signals, TIMEMORY_SETTINGS_KEY("DISABLE_ALL_SIGNALS"),
        "Disable catching any signals", signal_settings::disable_all());

    TIMEMORY_SETTINGS_MEMBER_ARG_IMPL(
        bool, destructor_report, TIMEMORY_SETTINGS_KEY("DESTRUCTOR_REPORT"),
        "Configure default setting for auto_{list,tuple,hybrid} to write to stdout during"
        " destruction of the bundle",
        false, strvector_t({ "--timemory-destructor-report" }), -1, 1);

    TIMEMORY_SETTINGS_MEMBER_ARG_IMPL(
        bool, stack_clearing, TIMEMORY_SETTINGS_KEY("STACK_CLEARING"),
        "Enable/disable stopping any markers still running during finalization", true,
        strvector_t({ "--timemory-stack-clearing" }), -1, 1);

    TIMEMORY_SETTINGS_MEMBER_IMPL(
        bool, banner, TIMEMORY_SETTINGS_KEY("BANNER"),
        "Notify about tim::manager creation and destruction",
        (get_env<bool>(TIMEMORY_SETTINGS_KEY("LIBRARY_CTOR"), false)));

    TIMEMORY_SETTINGS_HIDDEN_MEMBER_ARG_IMPL(
        std::string, TIMEMORY_SETTINGS_KEY("NETWORK_INTERFACE"),
        "Default network interface", std::string{},
        strvector_t({ "--timemory-network-interface" }), -1, 1);
}
//
//--------------------------------------------------------------------------------------//
//
TIMEMORY_SETTINGS_INLINE
void
settings::initialize_ert()
{
    // PRINT_HERE("%s", "");
    TIMEMORY_SETTINGS_MEMBER_IMPL(uint64_t, ert_num_threads,
                                  TIMEMORY_SETTINGS_KEY("ERT_NUM_THREADS"),
                                  "Number of threads to use when running ERT", 0);

    TIMEMORY_SETTINGS_MEMBER_IMPL(uint64_t, ert_num_threads_cpu,
                                  TIMEMORY_SETTINGS_KEY("ERT_NUM_THREADS_CPU"),
                                  "Number of threads to use when running ERT on CPU",
                                  std::thread::hardware_concurrency());

    TIMEMORY_SETTINGS_MEMBER_IMPL(
        uint64_t, ert_num_threads_gpu, TIMEMORY_SETTINGS_KEY("ERT_NUM_THREADS_GPU"),
        "Number of threads which launch kernels when running ERT on the GPU", 1);

    TIMEMORY_SETTINGS_MEMBER_IMPL(
        uint64_t, ert_num_streams, TIMEMORY_SETTINGS_KEY("ERT_NUM_STREAMS"),
        "Number of streams to use when launching kernels in ERT on the GPU", 1);

    TIMEMORY_SETTINGS_MEMBER_IMPL(uint64_t, ert_grid_size,
                                  TIMEMORY_SETTINGS_KEY("ERT_GRID_SIZE"),
                                  "Configure the grid size (number of blocks) for ERT on "
                                  "GPU (0 == auto-compute)",
                                  0);

    TIMEMORY_SETTINGS_MEMBER_IMPL(
        uint64_t, ert_block_size, TIMEMORY_SETTINGS_KEY("ERT_BLOCK_SIZE"),
        "Configure the block size (number of threads per block) for ERT on GPU", 1024);

    TIMEMORY_SETTINGS_MEMBER_IMPL(uint64_t, ert_alignment,
                                  TIMEMORY_SETTINGS_KEY("ERT_ALIGNMENT"),
                                  "Configure the alignment (in bits) when running ERT on "
                                  "CPU (0 == 8 * sizeof(T))",
                                  0);

    TIMEMORY_SETTINGS_MEMBER_IMPL(
        uint64_t, ert_min_working_size, TIMEMORY_SETTINGS_KEY("ERT_MIN_WORKING_SIZE"),
        "Configure the minimum working size when running ERT (0 == device specific)", 0);

    TIMEMORY_SETTINGS_MEMBER_IMPL(uint64_t, ert_min_working_size_cpu,
                                  TIMEMORY_SETTINGS_KEY("ERT_MIN_WORKING_SIZE_CPU"),
                                  "Configure the minimum working size when running ERT "
                                  "on CPU",
                                  64);

    TIMEMORY_SETTINGS_MEMBER_IMPL(uint64_t, ert_min_working_size_gpu,
                                  TIMEMORY_SETTINGS_KEY("ERT_MIN_WORKING_SIZE_GPU"),
                                  "Configure the minimum working size when running ERT "
                                  "on GPU",
                                  10 * 1000 * 1000);

    TIMEMORY_SETTINGS_MEMBER_IMPL(
        uint64_t, ert_max_data_size, TIMEMORY_SETTINGS_KEY("ERT_MAX_DATA_SIZE"),
        "Configure the max data size when running ERT on CPU", 0);

    TIMEMORY_SETTINGS_MEMBER_IMPL(
        uint64_t, ert_max_data_size_cpu, TIMEMORY_SETTINGS_KEY("ERT_MAX_DATA_SIZE_CPU"),
        "Configure the max data size when running ERT on CPU", 0);

    TIMEMORY_SETTINGS_MEMBER_IMPL(
        uint64_t, ert_max_data_size_gpu, TIMEMORY_SETTINGS_KEY("ERT_MAX_DATA_SIZE_GPU"),
        "Configure the max data size when running ERT on GPU", 500 * 1000 * 1000);

    TIMEMORY_SETTINGS_MEMBER_IMPL(
        string_t, ert_skip_ops, TIMEMORY_SETTINGS_KEY("ERT_SKIP_OPS"),
        "Skip these number of ops (i.e. ERT_FLOPS) when were set at compile time", "");
}
//
//--------------------------------------------------------------------------------------//
//
TIMEMORY_SETTINGS_INLINE
void
settings::initialize_dart()
{
    // PRINT_HERE("%s", "");
    TIMEMORY_SETTINGS_MEMBER_ARG_IMPL(string_t, dart_type,
                                      TIMEMORY_SETTINGS_KEY("DART_TYPE"),
                                      "Only echo this measurement type (see also: "
                                      "TIMEMORY_DART_OUTPUT)",
                                      "", strvector_t({ "--timemory-dart-type" }));

    TIMEMORY_SETTINGS_MEMBER_ARG_IMPL(uint64_t, dart_count,
                                      TIMEMORY_SETTINGS_KEY("DART_COUNT"),
                                      "Only echo this number of dart tags (see also: "
                                      "TIMEMORY_DART_OUTPUT)",
                                      1, strvector_t({ "--timemory-dart-count" }), 1);

    TIMEMORY_SETTINGS_MEMBER_ARG_IMPL(
        bool, dart_label, TIMEMORY_SETTINGS_KEY("DART_LABEL"),
        "Echo the category instead of the label (see also: TIMEMORY_DART_OUTPUT)", true,
        strvector_t({ "--timemory-dart-label" }), -1, 1);
}
//
//--------------------------------------------------------------------------------------//
//
TIMEMORY_SETTINGS_INLINE
void
settings::initialize()
{
    // m_data.clear();
    if(m_data.empty())
        m_data.reserve(160);

    initialize_core();
    initialize_components();
    initialize_io();
    initialize_format();
    initialize_parallel();
    initialize_tpls();
    initialize_roofline();
    initialize_miscellaneous();
    initialize_ert();
    initialize_dart();
}
//
//--------------------------------------------------------------------------------------//
//
TIMEMORY_SETTINGS_INLINE
bool
settings::read(const string_t& inp)
{
#    if defined(TIMEMORY_UNIX)
    auto file_exists = [](const std::string& _fname) {
        struct stat _buffer;
        if(stat(_fname.c_str(), &_buffer) == 0)
            return (S_ISREG(_buffer.st_mode) != 0 || S_ISLNK(_buffer.st_mode) != 0);
        return false;
    };
#    else
    auto file_exists = [](const std::string&) { return true; };
#    endif

    if(file_exists(inp))
    {
        std::ifstream ifs{ inp };
        if(ifs.is_open())
        {
            return read(ifs, inp);
        }
        else
        {
            TIMEMORY_EXCEPTION(string_t("Error reading configuration file: ") + inp)
        }
    }
    return false;
}
//
//--------------------------------------------------------------------------------------//
//
TIMEMORY_SETTINGS_INLINE
bool
settings::read(std::istream& ifs, std::string inp)
{
    if(m_read_configs.find(inp) != m_read_configs.end())
    {
        PRINT_HERE("Warning! Re-reading config file: %s", inp.c_str());
    }
    m_read_configs.emplace(inp);

    if(inp.find(".json") != std::string::npos || inp == "json")
    {
        using policy_type = policy::input_archive<cereal::JSONInputArchive, TIMEMORY_API>;
        auto ia           = policy_type::get(ifs);
        try
        {
            ia->setNextName("timemory");
            ia->startNode();
            {
                try
                {
                    ia->setNextName("metadata");
                    ia->startNode();
                    // settings
                    (*ia)(cereal::make_nvp("settings", *this));
                    ia->finishNode();
                } catch(...)
                {
                    // settings
                    (*ia)(cereal::make_nvp("settings", *this));
                }
            }
            ia->finishNode();
        } catch(tim::cereal::Exception& e)
        {
            PRINT_HERE("Exception reading %s :: %s", inp.c_str(), e.what());
#    if defined(TIMEMORY_INTERNAL_TESTING)
            TIMEMORY_CONDITIONAL_DEMANGLED_BACKTRACE(true, 8);
#    endif
            return false;
        }
        return true;
    }
#    if defined(TIMEMORY_USE_XML)
    else if(inp.find(".xml") != std::string::npos || inp == "xml")
    {
        using policy_type = policy::input_archive<cereal::XMLInputArchive, TIMEMORY_API>;
        auto ia           = policy_type::get(ifs);
        ia->setNextName("timemory");
        ia->startNode();
        {
            try
            {
                ia->setNextName("metadata");
                ia->startNode();
                // settings
                (*ia)(cereal::make_nvp("settings", *this));
                ia->finishNode();
            } catch(...)
            {
                // settings
                (*ia)(cereal::make_nvp("settings", *this));
            }
        }
        ia->finishNode();
        return true;
    }
#    endif
    else
    {
        if(inp.empty())
            inp = "text";

        auto _is_comment = [](std::string _s) {
            if(_s.empty())
                return true;
            {
                auto _spos = _s.find_first_of(" \t\n\r\v\f");
                auto _cpos = _s.find_first_not_of(" \t\n\r\v\f");
                if(_spos < _cpos && _cpos != std::string::npos)
                    _s = _s.substr(_cpos);
                if(_s.empty())
                    return true;
            }
            std::locale _lc{};
            for(size_t i = 0; i < _s.length(); ++i)
            {
                auto itr = _s.at(i);
                // if graphical character is # then it a comment
                if(std::isgraph(itr, _lc))
                    return (itr == '#');
            }
            // if there were no printable characters, treat as comment
            return true;
        };

        int                                expected = 0;
        int                                valid    = 0;
        std::map<std::string, std::string> _variables{};

        std::function<std::string(std::string)> _resolve_variable{};
        _resolve_variable = [&](std::string _v) {
            if(_v.empty())
                return _v;
            if(_v.at(0) != '$')
                return _v;
            static const char* _env_syntax = "$env:";
            if(_v.find(_env_syntax) == 0)
                return _resolve_variable(
                    get_env<std::string>(_v.substr(strlen(_env_syntax)), ""));
            auto vitr = _variables.find(_v);
            if(vitr != _variables.end())
                return _resolve_variable(vitr->second);
            if(_v.at(0) == '$')
                _v = _v.substr(1);
            for(auto itr : *this)
            {
                if(itr.second->matches(_v))
                    return _resolve_variable(itr.second->as_string());
            }
            return _v;
        };

        while(ifs)
        {
            std::string line = {};
            std::getline(ifs, line);
            if(!ifs || line.empty())
                continue;
<<<<<<< HEAD
            auto _pos = line.find_first_of('#');
            if(_pos != std::string::npos)
                line = line.substr(0, _pos);
            if(_is_comment(line))
=======
            if(line.empty())
                continue;
            if(get_debug() || get_verbose() > 4)
                fprintf(stderr, "[timemory::settings]['%s']> %s\n", inp.c_str(),
                        line.c_str());
            if(is_comment(line))
>>>>>>> 4303cb3a
                continue;
            ++expected;
            // tokenize the string
            auto delim = tim::delimit(line, "\n\t=,; ");
            if(delim.size() > 0)
            {
                string_t key = delim.front();
                string_t val = {};
                // combine into another string separated by commas
                for(size_t i = 1; i < delim.size(); ++i)
                {
                    if(delim.empty() || delim.at(i) == "#" || delim.at(i).at(0) == '#')
                        continue;
                    val += "," + _resolve_variable(delim.at(i));
                }
                // if there was any fields, remove the leading comma
                if(val.length() > 0)
                    val = val.substr(1);
                // extremely unlikely
                if(key.empty())
                    continue;
                // handle comment
                if(key == "#" || key.at(0) == '#')
                    continue;
                // this is a variable, e.g.:
                // $MYVAR = ON      # this is a variable
                // TIMEMORY_PRINT_STATS = $MYVAR
                // TIMEMORY_PRINT_MIN   = $MYVAR
                if(key.at(0) == '$')
                {
                    _variables.emplace(key, val);
                    continue;
                }

                auto incr = valid;
                for(auto itr : *this)
                {
                    if(itr.second->matches(key))
                    {
                        if(get_debug() || get_verbose() > 0)
                            fprintf(stderr, "[timemory::settings]['%s']> %-30s :: %s\n",
                                    inp.c_str(), key.c_str(), val.c_str());
                        ++valid;
                        itr.second->parse(val);
                    }
                }

                if(incr == valid)
                {
                    auto _key = key;
                    for(auto& itr : _key)
                        itr = std::toupper(itr);
                    if(_key.find(TIMEMORY_SETTINGS_PREFIX) == 0)
                    {
                        if(get_debug() || get_verbose() > 0)
                        {
                            fprintf(stderr,
                                    "[timemory::settings]['%s']> Unknown setting with "
                                    "recognized prefix ('%s') exported to environment: "
                                    "'%s' (value = '%s')\n",
                                    inp.c_str(), TIMEMORY_SETTINGS_PREFIX, _key.c_str(),
                                    val.c_str());
                        }
                        tim::set_env(key, val, 0);
                    }
                    else
                    {
                        fprintf(stderr,
                                "[timemory::settings]['%s']> WARNING! Unknown setting "
                                "ignored: '%s' (value = '%s')\n",
                                inp.c_str(), key.c_str(), val.c_str());
                    }
                }
            }
        }
        return (expected == valid);
    }
    return false;
}
//
//--------------------------------------------------------------------------------------//
//
TIMEMORY_SETTINGS_INLINE
void
settings::init_config(bool _search_default)
{
    if(get_debug() || get_verbose() > 3)
        PRINT_HERE("%s", "");

    static const auto _dcfgs = std::set<std::string>{
        get_env<string_t>("HOME") + std::string("/.timemory.cfg"),
        get_env<string_t>("HOME") + std::string("/.timemory.json"),
        get_env<string_t>("HOME") + std::string("/.config/timemory.cfg"),
        get_env<string_t>("HOME") + std::string("/.config/timemory.json")
    };

    auto _cfg   = get_config_file();
    auto _files = tim::delimit(_cfg, ",;:");
    for(const auto& citr : _files)
    {
        // a previous config file may have suppressed it
        if(get_suppress_config())
            break;

        // skip defaults
        if(!_search_default && _dcfgs.find(citr) != _dcfgs.end())
            continue;

        if(m_read_configs.find(citr) != m_read_configs.end())
            continue;

        std::ifstream ifs{ citr };
        if(ifs)
        {
            if(read(ifs, citr))
                m_read_configs.emplace(citr);
        }
        else if(_dcfgs.find(citr) == _dcfgs.end())
        {
            TIMEMORY_EXCEPTION(std::string("Error reading configuration file: ") + citr);
        }
    }
}
//
//--------------------------------------------------------------------------------------//
//
TIMEMORY_SETTINGS_MEMBER_DEF(string_t, config_file, TIMEMORY_SETTINGS_KEY("CONFIG_FILE"))
TIMEMORY_SETTINGS_MEMBER_DEF(bool, suppress_parsing,
                             TIMEMORY_SETTINGS_KEY("SUPPRESS_PARSING"))
TIMEMORY_SETTINGS_MEMBER_DEF(bool, suppress_config,
                             TIMEMORY_SETTINGS_KEY("SUPPRESS_CONFIG"))
TIMEMORY_SETTINGS_MEMBER_DEF(bool, enabled, TIMEMORY_SETTINGS_KEY("ENABLED"))
TIMEMORY_SETTINGS_MEMBER_DEF(bool, auto_output, TIMEMORY_SETTINGS_KEY("AUTO_OUTPUT"))
TIMEMORY_SETTINGS_MEMBER_DEF(bool, cout_output, TIMEMORY_SETTINGS_KEY("COUT_OUTPUT"))
TIMEMORY_SETTINGS_MEMBER_DEF(bool, file_output, TIMEMORY_SETTINGS_KEY("FILE_OUTPUT"))
TIMEMORY_SETTINGS_MEMBER_DEF(bool, text_output, TIMEMORY_SETTINGS_KEY("TEXT_OUTPUT"))
TIMEMORY_SETTINGS_MEMBER_DEF(bool, json_output, TIMEMORY_SETTINGS_KEY("JSON_OUTPUT"))
TIMEMORY_SETTINGS_MEMBER_DEF(bool, tree_output, TIMEMORY_SETTINGS_KEY("TREE_OUTPUT"))
TIMEMORY_SETTINGS_MEMBER_DEF(bool, dart_output, TIMEMORY_SETTINGS_KEY("DART_OUTPUT"))
TIMEMORY_SETTINGS_MEMBER_DEF(bool, time_output, TIMEMORY_SETTINGS_KEY("TIME_OUTPUT"))
TIMEMORY_SETTINGS_MEMBER_DEF(bool, plot_output, TIMEMORY_SETTINGS_KEY("PLOT_OUTPUT"))
TIMEMORY_SETTINGS_MEMBER_DEF(bool, diff_output, TIMEMORY_SETTINGS_KEY("DIFF_OUTPUT"))
TIMEMORY_SETTINGS_MEMBER_DEF(bool, flamegraph_output,
                             TIMEMORY_SETTINGS_KEY("FLAMEGRAPH_OUTPUT"))
TIMEMORY_SETTINGS_MEMBER_DEF(bool, ctest_notes, TIMEMORY_SETTINGS_KEY("CTEST_NOTES"))
TIMEMORY_SETTINGS_MEMBER_DEF(int, verbose, TIMEMORY_SETTINGS_KEY("VERBOSE"))
TIMEMORY_SETTINGS_MEMBER_DEF(bool, debug, TIMEMORY_SETTINGS_KEY("DEBUG"))
TIMEMORY_SETTINGS_MEMBER_DEF(bool, banner, TIMEMORY_SETTINGS_KEY("BANNER"))
TIMEMORY_SETTINGS_MEMBER_DEF(bool, collapse_threads,
                             TIMEMORY_SETTINGS_KEY("COLLAPSE_THREADS"))
TIMEMORY_SETTINGS_MEMBER_DEF(bool, collapse_processes,
                             TIMEMORY_SETTINGS_KEY("COLLAPSE_PROCESSES"))
TIMEMORY_SETTINGS_MEMBER_DEF(uint16_t, max_depth, TIMEMORY_SETTINGS_KEY("MAX_DEPTH"))
TIMEMORY_SETTINGS_MEMBER_DEF(string_t, time_format, TIMEMORY_SETTINGS_KEY("TIME_FORMAT"))
TIMEMORY_SETTINGS_MEMBER_DEF(int16_t, precision, TIMEMORY_SETTINGS_KEY("PRECISION"))
TIMEMORY_SETTINGS_MEMBER_DEF(int16_t, width, TIMEMORY_SETTINGS_KEY("WIDTH"))
TIMEMORY_SETTINGS_MEMBER_DEF(int32_t, max_width, TIMEMORY_SETTINGS_KEY("MAX_WIDTH"))
TIMEMORY_SETTINGS_MEMBER_DEF(bool, scientific, TIMEMORY_SETTINGS_KEY("SCIENTIFIC"))
TIMEMORY_SETTINGS_MEMBER_DEF(int16_t, timing_precision,
                             TIMEMORY_SETTINGS_KEY("TIMING_PRECISION"))
TIMEMORY_SETTINGS_MEMBER_DEF(int16_t, timing_width, TIMEMORY_SETTINGS_KEY("TIMING_WIDTH"))
TIMEMORY_SETTINGS_MEMBER_DEF(string_t, timing_units,
                             TIMEMORY_SETTINGS_KEY("TIMING_UNITS"))
TIMEMORY_SETTINGS_MEMBER_DEF(bool, timing_scientific,
                             TIMEMORY_SETTINGS_KEY("TIMING_SCIENTIFIC"))
TIMEMORY_SETTINGS_MEMBER_DEF(int16_t, memory_precision,
                             TIMEMORY_SETTINGS_KEY("MEMORY_PRECISION"))
TIMEMORY_SETTINGS_MEMBER_DEF(int16_t, memory_width, TIMEMORY_SETTINGS_KEY("MEMORY_WIDTH"))
TIMEMORY_SETTINGS_MEMBER_DEF(string_t, memory_units,
                             TIMEMORY_SETTINGS_KEY("MEMORY_UNITS"))
TIMEMORY_SETTINGS_MEMBER_DEF(bool, memory_scientific,
                             TIMEMORY_SETTINGS_KEY("MEMORY_SCIENTIFIC"))
TIMEMORY_SETTINGS_MEMBER_DEF(string_t, output_path, TIMEMORY_SETTINGS_KEY("OUTPUT_PATH"))
TIMEMORY_SETTINGS_MEMBER_DEF(string_t, output_prefix,
                             TIMEMORY_SETTINGS_KEY("OUTPUT_PREFIX"))
TIMEMORY_SETTINGS_MEMBER_DEF(string_t, input_path, TIMEMORY_SETTINGS_KEY("INPUT_PATH"))
TIMEMORY_SETTINGS_MEMBER_DEF(string_t, input_prefix,
                             TIMEMORY_SETTINGS_KEY("INPUT_PREFIX"))
TIMEMORY_SETTINGS_MEMBER_DEF(string_t, input_extensions,
                             TIMEMORY_SETTINGS_KEY("INPUT_EXTENSIONS"))
TIMEMORY_SETTINGS_MEMBER_DEF(string_t, dart_type, TIMEMORY_SETTINGS_KEY("DART_TYPE"))
TIMEMORY_SETTINGS_MEMBER_DEF(uint64_t, dart_count, TIMEMORY_SETTINGS_KEY("DART_COUNT"))
TIMEMORY_SETTINGS_MEMBER_DEF(bool, dart_label, TIMEMORY_SETTINGS_KEY("DART_LABEL"))
TIMEMORY_SETTINGS_MEMBER_DEF(size_t, max_thread_bookmarks,
                             TIMEMORY_SETTINGS_KEY("MAX_THREAD_BOOKMARKS"))
TIMEMORY_SETTINGS_MEMBER_DEF(bool, cpu_affinity, TIMEMORY_SETTINGS_KEY("CPU_AFFINITY"))
TIMEMORY_SETTINGS_MEMBER_DEF(bool, stack_clearing,
                             TIMEMORY_SETTINGS_KEY("STACK_CLEARING"))
TIMEMORY_SETTINGS_MEMBER_DEF(bool, add_secondary, TIMEMORY_SETTINGS_KEY("ADD_SECONDARY"))
TIMEMORY_SETTINGS_MEMBER_DEF(size_t, throttle_count,
                             TIMEMORY_SETTINGS_KEY("THROTTLE_COUNT"))
TIMEMORY_SETTINGS_MEMBER_DEF(size_t, throttle_value,
                             TIMEMORY_SETTINGS_KEY("THROTTLE_VALUE"))
TIMEMORY_SETTINGS_MEMBER_DEF(string_t, global_components,
                             TIMEMORY_SETTINGS_KEY("GLOBAL_COMPONENTS"))
TIMEMORY_SETTINGS_MEMBER_DEF(string_t, tuple_components,
                             TIMEMORY_SETTINGS_KEY("TUPLE_COMPONENTS"))
TIMEMORY_SETTINGS_MEMBER_DEF(string_t, list_components,
                             TIMEMORY_SETTINGS_KEY("LIST_COMPONENTS"))
TIMEMORY_SETTINGS_MEMBER_DEF(string_t, ompt_components,
                             TIMEMORY_SETTINGS_KEY("OMPT_COMPONENTS"))
TIMEMORY_SETTINGS_MEMBER_DEF(string_t, mpip_components,
                             TIMEMORY_SETTINGS_KEY("MPIP_COMPONENTS"))
TIMEMORY_SETTINGS_MEMBER_DEF(string_t, ncclp_components,
                             TIMEMORY_SETTINGS_KEY("NCCLP_COMPONENTS"))
TIMEMORY_SETTINGS_MEMBER_DEF(string_t, trace_components,
                             TIMEMORY_SETTINGS_KEY("TRACE_COMPONENTS"))
TIMEMORY_SETTINGS_MEMBER_DEF(string_t, profiler_components,
                             TIMEMORY_SETTINGS_KEY("PROFILER_COMPONENTS"))
TIMEMORY_SETTINGS_MEMBER_DEF(string_t, kokkos_components,
                             TIMEMORY_SETTINGS_KEY("KOKKOS_COMPONENTS"))
TIMEMORY_SETTINGS_MEMBER_DEF(string_t, components, TIMEMORY_SETTINGS_KEY("COMPONENTS"))
TIMEMORY_SETTINGS_MEMBER_DEF(bool, mpi_init, TIMEMORY_SETTINGS_KEY("MPI_INIT"))
TIMEMORY_SETTINGS_MEMBER_DEF(bool, mpi_finalize, TIMEMORY_SETTINGS_KEY("MPI_FINALIZE"))
TIMEMORY_SETTINGS_MEMBER_DEF(bool, mpi_thread, TIMEMORY_SETTINGS_KEY("MPI_THREAD"))
TIMEMORY_SETTINGS_MEMBER_DEF(string_t, mpi_thread_type,
                             TIMEMORY_SETTINGS_KEY("MPI_THREAD_TYPE"))
TIMEMORY_SETTINGS_MEMBER_DEF(bool, upcxx_init, TIMEMORY_SETTINGS_KEY("UPCXX_INIT"))
TIMEMORY_SETTINGS_MEMBER_DEF(bool, upcxx_finalize,
                             TIMEMORY_SETTINGS_KEY("UPCXX_FINALIZE"))
TIMEMORY_SETTINGS_MEMBER_DEF(bool, papi_threading,
                             TIMEMORY_SETTINGS_KEY("PAPI_THREADING"))
TIMEMORY_SETTINGS_MEMBER_DEF(bool, papi_multiplexing,
                             TIMEMORY_SETTINGS_KEY("PAPI_MULTIPLEXING"))
TIMEMORY_SETTINGS_MEMBER_DEF(bool, papi_fail_on_error,
                             TIMEMORY_SETTINGS_KEY("PAPI_FAIL_ON_ERROR"))
TIMEMORY_SETTINGS_MEMBER_DEF(bool, papi_quiet, TIMEMORY_SETTINGS_KEY("PAPI_QUIET"))
TIMEMORY_SETTINGS_MEMBER_DEF(string_t, papi_events, TIMEMORY_SETTINGS_KEY("PAPI_EVENTS"))
TIMEMORY_SETTINGS_MEMBER_DEF(bool, papi_attach, TIMEMORY_SETTINGS_KEY("PAPI_ATTACH"))
TIMEMORY_SETTINGS_MEMBER_DEF(int, papi_overflow, TIMEMORY_SETTINGS_KEY("PAPI_OVERFLOW"))
TIMEMORY_SETTINGS_MEMBER_DEF(uint64_t, cuda_event_batch_size,
                             TIMEMORY_SETTINGS_KEY("CUDA_EVENT_BATCH_SIZE"))
TIMEMORY_SETTINGS_MEMBER_DEF(bool, nvtx_marker_device_sync,
                             TIMEMORY_SETTINGS_KEY("NVTX_MARKER_DEVICE_SYNC"))
TIMEMORY_SETTINGS_MEMBER_DEF(int32_t, cupti_activity_level,
                             TIMEMORY_SETTINGS_KEY("CUPTI_ACTIVITY_LEVEL"))
TIMEMORY_SETTINGS_MEMBER_DEF(string_t, cupti_activity_kinds,
                             TIMEMORY_SETTINGS_KEY("CUPTI_ACTIVITY_KINDS"))
TIMEMORY_SETTINGS_MEMBER_DEF(string_t, cupti_events,
                             TIMEMORY_SETTINGS_KEY("CUPTI_EVENTS"))
TIMEMORY_SETTINGS_MEMBER_DEF(string_t, cupti_metrics,
                             TIMEMORY_SETTINGS_KEY("CUPTI_METRICS"))
TIMEMORY_SETTINGS_MEMBER_DEF(int, cupti_device, TIMEMORY_SETTINGS_KEY("CUPTI_DEVICE"))
TIMEMORY_SETTINGS_MEMBER_DEF(string_t, roofline_mode,
                             TIMEMORY_SETTINGS_KEY("ROOFLINE_MODE"))
TIMEMORY_SETTINGS_MEMBER_DEF(string_t, cpu_roofline_mode,
                             TIMEMORY_SETTINGS_KEY("ROOFLINE_MODE_CPU"))
TIMEMORY_SETTINGS_MEMBER_DEF(string_t, gpu_roofline_mode,
                             TIMEMORY_SETTINGS_KEY("ROOFLINE_MODE_GPU"))
TIMEMORY_SETTINGS_MEMBER_DEF(string_t, cpu_roofline_events,
                             TIMEMORY_SETTINGS_KEY("ROOFLINE_EVENTS_CPU"))
TIMEMORY_SETTINGS_MEMBER_DEF(string_t, gpu_roofline_events,
                             TIMEMORY_SETTINGS_KEY("ROOFLINE_EVENTS_GPU"))
TIMEMORY_SETTINGS_MEMBER_DEF(bool, roofline_type_labels,
                             TIMEMORY_SETTINGS_KEY("ROOFLINE_TYPE_LABELS"))
TIMEMORY_SETTINGS_MEMBER_DEF(bool, roofline_type_labels_cpu,
                             TIMEMORY_SETTINGS_KEY("ROOFLINE_TYPE_LABELS_CPU"))
TIMEMORY_SETTINGS_MEMBER_DEF(bool, roofline_type_labels_gpu,
                             TIMEMORY_SETTINGS_KEY("ROOFLINE_TYPE_LABELS_GPU"))
TIMEMORY_SETTINGS_MEMBER_DEF(bool, instruction_roofline,
                             TIMEMORY_SETTINGS_KEY("INSTRUCTION_ROOFLINE"))
TIMEMORY_SETTINGS_MEMBER_DEF(uint64_t, ert_num_threads,
                             TIMEMORY_SETTINGS_KEY("ERT_NUM_THREADS"))
TIMEMORY_SETTINGS_MEMBER_DEF(uint64_t, ert_num_threads_cpu,
                             TIMEMORY_SETTINGS_KEY("ERT_NUM_THREADS_CPU"))
TIMEMORY_SETTINGS_MEMBER_DEF(uint64_t, ert_num_threads_gpu,
                             TIMEMORY_SETTINGS_KEY("ERT_NUM_THREADS_GPU"))
TIMEMORY_SETTINGS_MEMBER_DEF(uint64_t, ert_num_streams,
                             TIMEMORY_SETTINGS_KEY("ERT_NUM_STREAMS"))
TIMEMORY_SETTINGS_MEMBER_DEF(uint64_t, ert_grid_size,
                             TIMEMORY_SETTINGS_KEY("ERT_GRID_SIZE"))
TIMEMORY_SETTINGS_MEMBER_DEF(uint64_t, ert_block_size,
                             TIMEMORY_SETTINGS_KEY("ERT_BLOCK_SIZE"))
TIMEMORY_SETTINGS_MEMBER_DEF(uint64_t, ert_alignment,
                             TIMEMORY_SETTINGS_KEY("ERT_ALIGNMENT"))
TIMEMORY_SETTINGS_MEMBER_DEF(uint64_t, ert_min_working_size,
                             TIMEMORY_SETTINGS_KEY("ERT_MIN_WORKING_SIZE"))
TIMEMORY_SETTINGS_MEMBER_DEF(uint64_t, ert_min_working_size_cpu,
                             TIMEMORY_SETTINGS_KEY("ERT_MIN_WORKING_SIZE_CPU"))
TIMEMORY_SETTINGS_MEMBER_DEF(uint64_t, ert_min_working_size_gpu,
                             TIMEMORY_SETTINGS_KEY("ERT_MIN_WORKING_SIZE_GPU"))
TIMEMORY_SETTINGS_MEMBER_DEF(uint64_t, ert_max_data_size,
                             TIMEMORY_SETTINGS_KEY("ERT_MAX_DATA_SIZE"))
TIMEMORY_SETTINGS_MEMBER_DEF(uint64_t, ert_max_data_size_cpu,
                             TIMEMORY_SETTINGS_KEY("ERT_MAX_DATA_SIZE_CPU"))
TIMEMORY_SETTINGS_MEMBER_DEF(uint64_t, ert_max_data_size_gpu,
                             TIMEMORY_SETTINGS_KEY("ERT_MAX_DATA_SIZE_GPU"))
TIMEMORY_SETTINGS_MEMBER_DEF(string_t, ert_skip_ops,
                             TIMEMORY_SETTINGS_KEY("ERT_SKIP_OPS"))
TIMEMORY_SETTINGS_MEMBER_DEF(string_t, craypat_categories,
                             TIMEMORY_SETTINGS_KEY("CRAYPAT"))
TIMEMORY_SETTINGS_MEMBER_DEF(int32_t, node_count, TIMEMORY_SETTINGS_KEY("NODE_COUNT"))
TIMEMORY_SETTINGS_MEMBER_DEF(bool, destructor_report,
                             TIMEMORY_SETTINGS_KEY("DESTRUCTOR_REPORT"))
TIMEMORY_SETTINGS_MEMBER_DEF(string_t, python_exe, TIMEMORY_SETTINGS_KEY("PYTHON_EXE"))
// stream
TIMEMORY_SETTINGS_MEMBER_DEF(int64_t, separator_frequency,
                             TIMEMORY_SETTINGS_KEY("SEPARATOR_FREQ"))
// signals
TIMEMORY_SETTINGS_MEMBER_DEF(bool, enable_signal_handler,
                             TIMEMORY_SETTINGS_KEY("ENABLE_SIGNAL_HANDLER"))
TIMEMORY_SETTINGS_REFERENCE_DEF(bool, allow_signal_handler,
                                TIMEMORY_SETTINGS_KEY("ALLOW_SIGNAL_HANDLER"))
TIMEMORY_SETTINGS_REFERENCE_DEF(bool, enable_all_signals,
                                TIMEMORY_SETTINGS_KEY("ENABLE_ALL_SIGNALS"))
TIMEMORY_SETTINGS_REFERENCE_DEF(bool, disable_all_signals,
                                TIMEMORY_SETTINGS_KEY("DISABLE_ALL_SIGNALS"))
// miscellaneous ref
TIMEMORY_SETTINGS_REFERENCE_DEF(bool, flat_profile, TIMEMORY_SETTINGS_KEY("FLAT_PROFILE"))
TIMEMORY_SETTINGS_REFERENCE_DEF(bool, timeline_profile,
                                TIMEMORY_SETTINGS_KEY("TIMELINE_PROFILE"))
TIMEMORY_SETTINGS_REFERENCE_DEF(process::id_t, target_pid,
                                TIMEMORY_SETTINGS_KEY("TARGET_PID"))
//
//--------------------------------------------------------------------------------------//
//
}  // namespace tim

#    include "timemory/tpls/cereal/archives.hpp"

TIMEMORY_SETTINGS_EXTERN_TEMPLATE(TIMEMORY_API)

#endif  // TIMEMORY_SETTINGS_SETTINGS_CPP_

// #include "timemory/settings/extern.hpp"<|MERGE_RESOLUTION|>--- conflicted
+++ resolved
@@ -316,13 +316,8 @@
 //
 TIMEMORY_SETTINGS_INLINE
 std::string
-<<<<<<< HEAD
-settings::compose_output_filename(std::string _tag, std::string _ext, bool _mpi_init,
-                                  const int32_t _mpi_rank, bool fake,
-=======
 settings::compose_output_filename(std::string _tag, std::string _ext, bool _dmp_init,
                                   const int32_t _dmp_rank, bool _make_dir,
->>>>>>> 4303cb3a
                                   std::string _explicit)
 {
     // if there isn't an explicit prefix, get the <OUTPUT_PATH>/<OUTPUT_PREFIX>
@@ -350,61 +345,10 @@
                        ? (std::string("_") + std::to_string(_dmp_rank))
                        : std::string("");
 
-<<<<<<< HEAD
-    // add period before extension
-    if(_ext.find('.') != 0)
-        _ext = std::string(".") + _ext;
-    auto plast = static_cast<intmax_t>(_prefix.length()) - 1;
-    // add dash if not empty, not ends in '/', and last char is alphanumeric
-    if(!_prefix.empty() && _prefix[plast] != '/' && isalnum(_prefix[plast]))
-        _prefix += "-";
-
-    // replace special fields
-    auto _replace = [](std::string& _inp, const std::string& _key,
-                       const std::string& _sub) {
-        auto pos = std::string::npos;
-        while((pos = _inp.find(_key)) != std::string::npos)
-            _inp = _inp.replace(pos, _key.length(), _sub);
-    };
-
-    auto        _cmdline  = instance() ? instance()->get_command_line() : strvector_t{};
-    std::string argzero   = {};
-    std::string argstring = {};
-    if(!_cmdline.empty())
-        argzero = _cmdline.at(0);
-    for(const auto& itr : _cmdline)
-        argstring.append(itr);
-
-    using strpairvec_t = std::vector<std::pair<std::string, std::string>>;
-
-    // create the path
-    std::string fpath = _prefix + _tag + _rank_suffix + _ext;
-
-    for(auto&& itr : strpairvec_t{
-            { "--", "-" },
-            { "__", "_" },
-            { "//", "/" },
-            { "%arg0%", argzero },
-            { "%argv%", argstring },
-            { "%argvhash%", utility::compute_md5(argstring) },
-            { "%pid%", std::to_string(process::get_id()) },
-            { "%jobid%", std::to_string(get_env("SLURM_JOB_ID", 0, false)) },
-            { "%rank%", std::to_string(get_env("SLURM_PROCID", dmp::rank(), false)) },
-            { "%size%", std::to_string(dmp::size()) },
-            { "%m", utility::compute_md5(argstring) },
-            { "%p", std::to_string(process::get_id()) },
-            { "%j", std::to_string(get_env("SLURM_JOB_ID", 0, false)) },
-            { "%r", std::to_string(get_env("SLURM_PROCID", dmp::rank(), false)) },
-            { "%s", std::to_string(dmp::size()) } })
-        _replace(fpath, itr.first, itr.second);
-
-    return filepath::osrepr(fpath);
-=======
     // create the path
     std::string _fpath = format(_prefix, _tag, _suffix, _ext);
 
     return filepath::osrepr(_fpath);
->>>>>>> 4303cb3a
 }
 //
 //--------------------------------------------------------------------------------------//
@@ -1516,19 +1460,12 @@
             std::getline(ifs, line);
             if(!ifs || line.empty())
                 continue;
-<<<<<<< HEAD
-            auto _pos = line.find_first_of('#');
-            if(_pos != std::string::npos)
-                line = line.substr(0, _pos);
-            if(_is_comment(line))
-=======
             if(line.empty())
                 continue;
             if(get_debug() || get_verbose() > 4)
                 fprintf(stderr, "[timemory::settings]['%s']> %s\n", inp.c_str(),
                         line.c_str());
             if(is_comment(line))
->>>>>>> 4303cb3a
                 continue;
             ++expected;
             // tokenize the string
