// MIT License
//
// Copyright (c) 2020, The Regents of the University of California,
// through Lawrence Berkeley National Laboratory (subject to receipt of any
// required approvals from the U.S. Dept. of Energy).  All rights reserved.
//
// Permission is hereby granted, free of charge, to any person obtaining a copy
// of this software and associated documentation files (the "Software"), to deal
// in the Software without restriction, including without limitation the rights
// to use, copy, modify, merge, publish, distribute, sublicense, and/or sell
// copies of the Software, and to permit persons to whom the Software is
// furnished to do so, subject to the following conditions:
//
// The above copyright notice and this permission notice shall be included in all
// copies or substantial portions of the Software.
//
// THE SOFTWARE IS PROVIDED "AS IS", WITHOUT WARRANTY OF ANY KIND, EXPRESS OR
// IMPLIED, INCLUDING BUT NOT LIMITED TO THE WARRANTIES OF MERCHANTABILITY,
// FITNESS FOR A PARTICULAR PURPOSE AND NONINFRINGEMENT. IN NO EVENT SHALL THE
// AUTHORS OR COPYRIGHT HOLDERS BE LIABLE FOR ANY CLAIM, DAMAGES OR OTHER
// LIABILITY, WHETHER IN AN ACTION OF CONTRACT, TORT OR OTHERWISE, ARISING FROM,
// OUT OF OR IN CONNECTION WITH THE SOFTWARE OR THE USE OR OTHER DEALINGS IN THE
// SOFTWARE.

/**
 * \file timemory/settings/declaration.hpp
 * \brief The declaration for the types for settings without definitions
 */

#pragma once

#include "timemory/api.hpp"
#include "timemory/backends/process.hpp"
#include "timemory/backends/threading.hpp"
#include "timemory/compat/macros.h"
#include "timemory/environment/declaration.hpp"
#include "timemory/macros.hpp"
#include "timemory/mpl/filters.hpp"
#include "timemory/settings/macros.hpp"
#include "timemory/settings/tsettings.hpp"
#include "timemory/settings/types.hpp"
#include "timemory/settings/vsettings.hpp"
#include "timemory/tpls/cereal/cereal.hpp"

#include <ctime>
#include <map>
#include <set>
#include <string>
#include <unordered_map>
#include <vector>

#if defined(TIMEMORY_UNIX)
//
#    include <ctime>
#    include <unistd.h>
//
extern "C"
{
    extern char** environ;
}
#endif

namespace tim
{
//
class manager;
//
//--------------------------------------------------------------------------------------//
//
//                              settings
//
//--------------------------------------------------------------------------------------//
//
struct settings
{
    friend void timemory_init(int, char**, const std::string&, const std::string&);
    friend void timemory_finalize();

    // this is the list of the current and potentially used data types
    using data_type_list_t =
        tim::type_list<bool, string_t, int16_t, int32_t, int64_t, uint16_t, uint32_t,
                       uint64_t, size_t, float, double>;
    friend class manager;
    using strvector_t    = std::vector<std::string>;
    using value_type     = std::shared_ptr<vsettings>;
    using data_type      = std::unordered_map<string_view_t, value_type>;
    using iterator       = typename data_type::iterator;
    using const_iterator = typename data_type::const_iterator;
    using pointer_t      = std::shared_ptr<settings>;

    template <typename Tp, typename Vp>
    using tsetting_pointer_t = std::shared_ptr<tsettings<Tp, Vp>>;

    template <typename Tag = TIMEMORY_API>
    static std::time_t* get_launch_time(Tag = {});
    template <typename Tag>
    static TIMEMORY_HOT pointer_t shared_instance() TIMEMORY_VISIBILITY("default");
    template <typename Tag>
    static TIMEMORY_HOT settings* instance() TIMEMORY_VISIBILITY("default");
    static TIMEMORY_HOT pointer_t shared_instance() TIMEMORY_VISIBILITY("default");
    static TIMEMORY_HOT settings* instance() TIMEMORY_VISIBILITY("default");

    settings();
    ~settings() = default;

    settings(const settings&);
    settings(settings&&) noexcept = default;

    settings& operator=(const settings&);
    settings& operator=(settings&&) noexcept = default;

    void initialize();

    /// the "tag" for settings should generally be the basename of exe
    void set_tag(std::string _v) { m_tag = std::move(_v); }

    /// the "tag" for settings should generally be the basename of exe
    std::string get_tag() const;

    /// if the tag is not explicitly set, try to compute it. Otherwise use
    /// the TIMEMORY_SETTINGS_PREFIX_
    static std::string get_fallback_tag();

    /// returns whether timemory_init has been invoked
    bool get_initialized() const { return m_initialized; }

    //==================================================================================//
    //
    //                  GENERAL SETTINGS THAT APPLY TO MULTIPLE COMPONENTS
    //
    //==================================================================================//

    TIMEMORY_SETTINGS_MEMBER_DECL(string_t, config_file)
    TIMEMORY_SETTINGS_MEMBER_DECL(bool, suppress_parsing)
    TIMEMORY_SETTINGS_MEMBER_DECL(bool, suppress_config)
    TIMEMORY_SETTINGS_MEMBER_DECL(bool, enabled)
    TIMEMORY_SETTINGS_MEMBER_DECL(bool, auto_output)
    TIMEMORY_SETTINGS_MEMBER_DECL(bool, cout_output)
    TIMEMORY_SETTINGS_MEMBER_DECL(bool, file_output)
    TIMEMORY_SETTINGS_MEMBER_DECL(bool, text_output)
    TIMEMORY_SETTINGS_MEMBER_DECL(bool, json_output)
    TIMEMORY_SETTINGS_MEMBER_DECL(bool, tree_output)
    TIMEMORY_SETTINGS_MEMBER_DECL(bool, dart_output)
    TIMEMORY_SETTINGS_MEMBER_DECL(bool, time_output)
    TIMEMORY_SETTINGS_MEMBER_DECL(bool, plot_output)
    TIMEMORY_SETTINGS_MEMBER_DECL(bool, diff_output)
    TIMEMORY_SETTINGS_MEMBER_DECL(bool, flamegraph_output)
    TIMEMORY_SETTINGS_MEMBER_DECL(bool, ctest_notes)
    TIMEMORY_SETTINGS_MEMBER_DECL(int, verbose)
    TIMEMORY_SETTINGS_MEMBER_DECL(bool, debug)
    TIMEMORY_SETTINGS_MEMBER_DECL(bool, banner)
    TIMEMORY_SETTINGS_MEMBER_DECL(bool, collapse_threads)
    TIMEMORY_SETTINGS_MEMBER_DECL(bool, collapse_processes)
    TIMEMORY_SETTINGS_MEMBER_DECL(uint16_t, max_depth)
    TIMEMORY_SETTINGS_MEMBER_DECL(string_t, time_format)
    TIMEMORY_SETTINGS_MEMBER_DECL(int16_t, precision)
    TIMEMORY_SETTINGS_MEMBER_DECL(int16_t, width)
    TIMEMORY_SETTINGS_MEMBER_DECL(int32_t, max_width)
    TIMEMORY_SETTINGS_MEMBER_DECL(bool, scientific)
    TIMEMORY_SETTINGS_MEMBER_DECL(int16_t, timing_precision)
    TIMEMORY_SETTINGS_MEMBER_DECL(int16_t, timing_width)
    TIMEMORY_SETTINGS_MEMBER_DECL(string_t, timing_units)
    TIMEMORY_SETTINGS_MEMBER_DECL(bool, timing_scientific)
    TIMEMORY_SETTINGS_MEMBER_DECL(int16_t, memory_precision)
    TIMEMORY_SETTINGS_MEMBER_DECL(int16_t, memory_width)
    TIMEMORY_SETTINGS_MEMBER_DECL(string_t, memory_units)
    TIMEMORY_SETTINGS_MEMBER_DECL(bool, memory_scientific)
    TIMEMORY_SETTINGS_MEMBER_DECL(string_t, output_path)
    TIMEMORY_SETTINGS_MEMBER_DECL(string_t, output_prefix)
    TIMEMORY_SETTINGS_MEMBER_DECL(string_t, input_path)
    TIMEMORY_SETTINGS_MEMBER_DECL(string_t, input_prefix)
    TIMEMORY_SETTINGS_MEMBER_DECL(string_t, input_extensions)
    TIMEMORY_SETTINGS_MEMBER_DECL(string_t, dart_type)
    TIMEMORY_SETTINGS_MEMBER_DECL(uint64_t, dart_count)
    TIMEMORY_SETTINGS_MEMBER_DECL(bool, dart_label)
    TIMEMORY_SETTINGS_MEMBER_DECL(size_t, max_thread_bookmarks)
    TIMEMORY_SETTINGS_MEMBER_DECL(bool, cpu_affinity)
    TIMEMORY_SETTINGS_MEMBER_DECL(bool, stack_clearing)
    TIMEMORY_SETTINGS_MEMBER_DECL(bool, add_secondary)
    TIMEMORY_SETTINGS_MEMBER_DECL(size_t, throttle_count)
    TIMEMORY_SETTINGS_MEMBER_DECL(size_t, throttle_value)
    TIMEMORY_SETTINGS_MEMBER_DECL(string_t, global_components)
    TIMEMORY_SETTINGS_MEMBER_DECL(string_t, tuple_components)
    TIMEMORY_SETTINGS_MEMBER_DECL(string_t, list_components)
    TIMEMORY_SETTINGS_MEMBER_DECL(string_t, ompt_components)
    TIMEMORY_SETTINGS_MEMBER_DECL(string_t, mpip_components)
    TIMEMORY_SETTINGS_MEMBER_DECL(string_t, ncclp_components)
    TIMEMORY_SETTINGS_MEMBER_DECL(string_t, trace_components)
    TIMEMORY_SETTINGS_MEMBER_DECL(string_t, profiler_components)
    TIMEMORY_SETTINGS_MEMBER_DECL(string_t, kokkos_components)
    TIMEMORY_SETTINGS_MEMBER_DECL(string_t, components)
    TIMEMORY_SETTINGS_MEMBER_DECL(bool, mpi_init)
    TIMEMORY_SETTINGS_MEMBER_DECL(bool, mpi_finalize)
    TIMEMORY_SETTINGS_MEMBER_DECL(bool, mpi_thread)
    TIMEMORY_SETTINGS_MEMBER_DECL(string_t, mpi_thread_type)
    TIMEMORY_SETTINGS_MEMBER_DECL(bool, upcxx_init)
    TIMEMORY_SETTINGS_MEMBER_DECL(bool, upcxx_finalize)
    TIMEMORY_SETTINGS_MEMBER_DECL(bool, papi_threading)
    TIMEMORY_SETTINGS_MEMBER_DECL(bool, papi_multiplexing)
    TIMEMORY_SETTINGS_MEMBER_DECL(bool, papi_fail_on_error)
    TIMEMORY_SETTINGS_MEMBER_DECL(bool, papi_quiet)
    TIMEMORY_SETTINGS_MEMBER_DECL(string_t, papi_events)
    TIMEMORY_SETTINGS_MEMBER_DECL(bool, papi_attach)
    TIMEMORY_SETTINGS_MEMBER_DECL(int, papi_overflow)
    TIMEMORY_SETTINGS_MEMBER_DECL(uint64_t, cuda_event_batch_size)
    TIMEMORY_SETTINGS_MEMBER_DECL(bool, nvtx_marker_device_sync)
    TIMEMORY_SETTINGS_MEMBER_DECL(int32_t, cupti_activity_level)
    TIMEMORY_SETTINGS_MEMBER_DECL(string_t, cupti_activity_kinds)
    TIMEMORY_SETTINGS_MEMBER_DECL(string_t, cupti_events)
    TIMEMORY_SETTINGS_MEMBER_DECL(string_t, cupti_metrics)
    TIMEMORY_SETTINGS_MEMBER_DECL(int, cupti_device)
    TIMEMORY_SETTINGS_MEMBER_DECL(string_t, roofline_mode)
    TIMEMORY_SETTINGS_MEMBER_DECL(string_t, cpu_roofline_mode)
    TIMEMORY_SETTINGS_MEMBER_DECL(string_t, gpu_roofline_mode)
    TIMEMORY_SETTINGS_MEMBER_DECL(string_t, cpu_roofline_events)
    TIMEMORY_SETTINGS_MEMBER_DECL(string_t, gpu_roofline_events)
    TIMEMORY_SETTINGS_MEMBER_DECL(bool, roofline_type_labels)
    TIMEMORY_SETTINGS_MEMBER_DECL(bool, roofline_type_labels_cpu)
    TIMEMORY_SETTINGS_MEMBER_DECL(bool, roofline_type_labels_gpu)
    TIMEMORY_SETTINGS_MEMBER_DECL(bool, instruction_roofline)
    TIMEMORY_SETTINGS_MEMBER_DECL(uint64_t, ert_num_threads)
    TIMEMORY_SETTINGS_MEMBER_DECL(uint64_t, ert_num_threads_cpu)
    TIMEMORY_SETTINGS_MEMBER_DECL(uint64_t, ert_num_threads_gpu)
    TIMEMORY_SETTINGS_MEMBER_DECL(uint64_t, ert_num_streams)
    TIMEMORY_SETTINGS_MEMBER_DECL(uint64_t, ert_grid_size)
    TIMEMORY_SETTINGS_MEMBER_DECL(uint64_t, ert_block_size)
    TIMEMORY_SETTINGS_MEMBER_DECL(uint64_t, ert_alignment)
    TIMEMORY_SETTINGS_MEMBER_DECL(uint64_t, ert_min_working_size)
    TIMEMORY_SETTINGS_MEMBER_DECL(uint64_t, ert_min_working_size_cpu)
    TIMEMORY_SETTINGS_MEMBER_DECL(uint64_t, ert_min_working_size_gpu)
    TIMEMORY_SETTINGS_MEMBER_DECL(uint64_t, ert_max_data_size)
    TIMEMORY_SETTINGS_MEMBER_DECL(uint64_t, ert_max_data_size_cpu)
    TIMEMORY_SETTINGS_MEMBER_DECL(uint64_t, ert_max_data_size_gpu)
    TIMEMORY_SETTINGS_MEMBER_DECL(string_t, ert_skip_ops)
    TIMEMORY_SETTINGS_MEMBER_DECL(string_t, craypat_categories)
    TIMEMORY_SETTINGS_MEMBER_DECL(int32_t, node_count)
    TIMEMORY_SETTINGS_MEMBER_DECL(bool, destructor_report)
    TIMEMORY_SETTINGS_MEMBER_DECL(string_t, python_exe)
    // stream
    TIMEMORY_SETTINGS_MEMBER_DECL(int64_t, separator_frequency)
    // signals
    TIMEMORY_SETTINGS_MEMBER_DECL(bool, enable_signal_handler)
    TIMEMORY_SETTINGS_REFERENCE_DECL(bool, allow_signal_handler)
    TIMEMORY_SETTINGS_REFERENCE_DECL(bool, enable_all_signals)
    TIMEMORY_SETTINGS_REFERENCE_DECL(bool, disable_all_signals)
    // miscellaneous ref
    TIMEMORY_SETTINGS_REFERENCE_DECL(bool, flat_profile)
    TIMEMORY_SETTINGS_REFERENCE_DECL(bool, timeline_profile)
    TIMEMORY_SETTINGS_REFERENCE_DECL(process::id_t, target_pid)

    static strvector_t& command_line() TIMEMORY_VISIBILITY("default");
    static strvector_t& environment() TIMEMORY_VISIBILITY("default");
    strvector_t&        get_command_line() { return m_command_line; }
    strvector_t&        get_environment() { return m_environment; }

public:
    static strvector_t get_global_environment() TIMEMORY_VISIBILITY("default");
    static string_t    tolower(string_t str) TIMEMORY_VISIBILITY("default");
    static string_t    toupper(string_t str) TIMEMORY_VISIBILITY("default");
    static string_t    get_global_input_prefix() TIMEMORY_VISIBILITY("default");
    static string_t    get_global_output_prefix(bool _make_dir = false)
        TIMEMORY_VISIBILITY("default");
    static void store_command_line(int argc, char** argv) TIMEMORY_VISIBILITY("default");
    static string_t compose_output_filename(string_t _tag, string_t _ext,
<<<<<<< HEAD
                                            bool    _mpi_init = false,
                                            int32_t _mpi_rank = -1, bool fake = false,
=======
                                            bool        _dmp_init = false,
                                            int32_t     _dmp_rank = -1,
                                            bool        _make_dir = false,
>>>>>>> 4303cb3a
                                            std::string _explicit = "")
        TIMEMORY_VISIBILITY("default");
    static string_t compose_input_filename(string_t _tag, string_t _ext,
                                           bool _dmp_init = false, int32_t _dmp_rank = -1,
                                           std::string _explicit = "")
        TIMEMORY_VISIBILITY("default");

    static void parse(settings* = instance<TIMEMORY_API>())
        TIMEMORY_VISIBILITY("default");

    static void parse(std::shared_ptr<settings>) TIMEMORY_VISIBILITY("default");

    static std::string format(std::string _fpath, std::string _tag)
        TIMEMORY_VISIBILITY("hidden");
    static std::string format(std::string _prefix, std::string _tag, std::string _suffix,
                              std::string _ext) TIMEMORY_VISIBILITY("hidden");

public:
    template <typename Archive>
    void load(Archive& ar, unsigned int);

    template <typename Archive>
    void save(Archive& ar, unsigned int) const;

    template <typename Archive>
    static void serialize_settings(Archive&);

    template <typename Archive>
    static void serialize_settings(Archive&, settings&);

    /// read a configuration file
    bool read(const string_t&);
    bool read(std::istream&, string_t = "");

    void init_config(bool search_default = true);

public:
    template <size_t Idx = 0>
    static int64_t indent_width(int64_t _w = settings::width())
        TIMEMORY_VISIBILITY("default");

    template <typename Tp, size_t Idx = 0>
    static int64_t indent_width(int64_t _w = indent_width<Idx>())
        TIMEMORY_VISIBILITY("default");

public:
    auto           ordering() const { return m_order; }
    iterator       begin() { return m_data.begin(); }
    iterator       end() { return m_data.end(); }
    const_iterator begin() const { return m_data.cbegin(); }
    const_iterator end() const { return m_data.cend(); }
    const_iterator cbegin() const { return m_data.cbegin(); }
    const_iterator cend() const { return m_data.cend(); }

    template <typename Sp = string_t>
    auto find(Sp&& _key, bool _exact = true);

    template <typename Tp, typename Sp = string_t>
    Tp get(Sp&& _key, bool _exact = true);

    template <typename Tp, typename Sp = string_t>
    bool get(Sp&& _key, Tp& _val, bool _exact);

    template <typename Tp, typename Sp = string_t>
    bool set(Sp&& _key, Tp&& _val, bool _exact = true);

    /// \fn bool update(const std::string& key, const std::string& val, bool exact)
    /// \param key Identifier for the setting. Either name, env-name, or command-line opt
    /// \param val Update value
    /// \param exact If true, match only options
    ///
    /// \brief Update a setting via a string. Returns whether a matching setting
    /// for the identifier was found (NOT whether the value was actually updated)
    bool update(const std::string& _key, const std::string& _val, bool _exact = false);

    /// \tparam Tp Data-type of the setting
    /// \tparam Vp Value-type of the setting (Tp or Tp&)
    /// \tparam Sp String-type
    template <typename Tp, typename Vp, typename Sp, typename... Args>
    auto insert(Sp&& _env, const std::string& _name, const std::string& _desc, Vp _init,
                Args&&... _args);

    /// \tparam Tp Data-type of the setting
    /// \tparam Vp Value-type of the setting (Tp or Tp&)
    /// \tparam Sp String-type
    template <typename Tp, typename Vp, typename Sp = string_t>
    auto insert(tsetting_pointer_t<Tp, Vp> _ptr, Sp&& _env = {});

    /// \tparam API Tagged type
    ///
    /// \brief Make a copy of the current settings and return a new instance whose values
    /// can be modified, used, and then discarded. The values modified do not change
    /// any settings accessed through static methods or the non-templated instance method.
    /// E.g. `tim::settings::enabled()` will not be affected by changes to settings
    /// instance returned by this method.
    template <typename Tag>
    static pointer_t push();

    /// \tparam API Tagged type
    ///
    /// \brief Restore the settings from a previous push operations.
    template <typename Tag>
    static pointer_t pop();

protected:
    template <typename Archive, typename Tp>
    auto get_serialize_pair() const  // NOLINT
    {
        using serialize_func_t = std::function<void(Archive&, value_type)>;
        using serialize_pair_t = std::pair<std::type_index, serialize_func_t>;

        auto _func = [](Archive& _ar, value_type _val) {
            using Up = tsettings<Tp>;
            if(!_val)
                _val = std::make_shared<Up>();
            _ar(cereal::make_nvp(_val->get_env_name(), *static_cast<Up*>(_val.get())));
        };
        return serialize_pair_t{ std::type_index(typeid(Tp)), _func };
    }

    template <typename Archive, typename... Tail>
    auto get_serialize_map(tim::type_list<Tail...>) const  // NOLINT
    {
        using serialize_func_t = std::function<void(Archive&, value_type)>;
        using serialize_map_t  = std::map<std::type_index, serialize_func_t>;

        serialize_map_t _val{};
        TIMEMORY_FOLD_EXPRESSION(_val.insert(get_serialize_pair<Archive, Tail>()));
        return _val;
    }

private:
    using settings_stack_t = std::stack<pointer_t>;

    template <typename Tag>
    static TIMEMORY_HOT pointer_t& private_shared_instance(
        enable_if_t<std::is_same<Tag, TIMEMORY_API>::value, int> = 0);

    template <typename Tag>
    static TIMEMORY_HOT pointer_t& private_shared_instance(
        enable_if_t<!std::is_same<Tag, TIMEMORY_API>::value, long> = 0);

    template <typename Tag>
    static settings_stack_t& get_stack()
    {
        static auto _instance = settings_stack_t{};
        return _instance;
    }

private:
    bool                  m_initialized  = false;
    data_type             m_data         = {};
    std::string           m_tag          = {};
    strvector_t           m_order        = {};
    strvector_t           m_command_line = {};
    strvector_t           m_environment  = get_global_environment();
    std::set<std::string> m_read_configs = {};

    /// This is set by timemory_init
    void set_initialized(bool _v) { m_initialized = _v; }

private:
    void initialize_core() TIMEMORY_VISIBILITY("hidden");
    void initialize_components() TIMEMORY_VISIBILITY("hidden");
    void initialize_io() TIMEMORY_VISIBILITY("hidden");
    void initialize_format() TIMEMORY_VISIBILITY("hidden");
    void initialize_parallel() TIMEMORY_VISIBILITY("hidden");
    void initialize_tpls() TIMEMORY_VISIBILITY("hidden");
    void initialize_roofline() TIMEMORY_VISIBILITY("hidden");
    void initialize_miscellaneous() TIMEMORY_VISIBILITY("hidden");
    void initialize_ert() TIMEMORY_VISIBILITY("hidden");
    void initialize_dart() TIMEMORY_VISIBILITY("hidden");

    static auto& indent_width_map()
    {
        static std::map<size_t, std::map<std::type_index, int64_t>> _instance{};
        return _instance;
    }
};
//
//--------------------------------------------------------------------------------------//
//
template <typename Tag>
std::time_t* settings::get_launch_time(Tag)
{
    // statically store the launch time, intentional memory leak
    static std::time_t* _time = new std::time_t{ std::time(nullptr) };
    return _time;
}
//
//--------------------------------------------------------------------------------------//
//
template <typename Tag>
std::shared_ptr<settings>& settings::private_shared_instance(
    enable_if_t<std::is_same<Tag, TIMEMORY_API>::value, int>)
{
    // this is the original
    static std::shared_ptr<settings> _instance = std::make_shared<settings>();
    return _instance;
}
//
//--------------------------------------------------------------------------------------//
//
template <typename Tag>
std::shared_ptr<settings>& settings::private_shared_instance(
    enable_if_t<!std::is_same<Tag, TIMEMORY_API>::value, long>)
{
    // make a copy of the original
    static std::shared_ptr<settings> _instance =
        std::make_shared<settings>(*private_shared_instance<TIMEMORY_API>());
    return _instance;
}
//
//--------------------------------------------------------------------------------------//
//
template <typename Tag>
std::shared_ptr<settings>
settings::push()
{
    // ensure the non-template methods have their own static copies
    static auto* _discard_ptr  = instance();
    static auto* _discard_sptr = instance<TIMEMORY_API>();
    consume_parameters(_discard_ptr, _discard_sptr);

    auto _old = shared_instance<Tag>();
    get_stack<Tag>().push(_old);
    private_shared_instance<Tag>() = std::make_shared<settings>(*_old);
    return private_shared_instance<Tag>();
}
//
//--------------------------------------------------------------------------------------//
//
template <typename Tag>
std::shared_ptr<settings>
settings::pop()
{
    auto& _stack = get_stack<Tag>();
    if(_stack.empty())
    {
        PRINT_HERE("%s", "Ignoring settings::pop() on empty stack");
        return shared_instance<Tag>();
    }

    auto _top                      = _stack.top();
    private_shared_instance<Tag>() = _top;
    _stack.pop();
    return _top;
}
//
//--------------------------------------------------------------------------------------//
//
template <typename Tag>
std::shared_ptr<settings>
settings::shared_instance()
{
    static std::shared_ptr<settings>& _instance = private_shared_instance<Tag>();
    return _instance;
}
//
//--------------------------------------------------------------------------------------//
//
template <typename Tag>
settings*
settings::instance()
{
    return shared_instance<Tag>().get();
}
//
//--------------------------------------------------------------------------------------//
//
template <size_t Idx>
int64_t
settings::indent_width(int64_t _w)
{
    auto        _tidx = std::type_index{ typeid(TIMEMORY_API) };
    auto_lock_t _lk{ type_mutex<settings, TIMEMORY_API>() };
    auto&       _itr = indent_width_map()[Idx][_tidx];
    return (_itr = std::max<int64_t>(_itr, _w));
}
//
//--------------------------------------------------------------------------------------//
//
template <typename Tp, size_t Idx>
int64_t
settings::indent_width(int64_t _w)
{
    auto        _tidx = std::type_index{ typeid(Tp) };
    auto_lock_t _lk{ type_mutex<settings, TIMEMORY_API>() };
    auto&       _itr = indent_width_map()[Idx][_tidx];
    return (_itr = std::max<int64_t>(_itr, _w));
}
//
//--------------------------------------------------------------------------------------//
//
template <typename Archive>
void
settings::load(Archive& ar, unsigned int)
{
#if !defined(TIMEMORY_DISABLE_SETTINGS_SERIALIZATION)
    using map_type = std::map<std::string, std::shared_ptr<vsettings>>;
    map_type _data;
    for(const auto& itr : m_data)
        _data.insert({ std::string{ itr.first }, itr.second->clone() });
    auto _map = get_serialize_map<Archive>(data_type_list_t{});
    for(const auto& itr : _data)
    {
        auto mitr = _map.find(itr.second->get_type_index());
        if(mitr != _map.end())
            mitr->second(ar, itr.second);
    }
    ar(cereal::make_nvp("command_line", m_command_line),
       cereal::make_nvp("environment", m_environment));
    for(const auto& itr : _data)
    {
        auto ditr = m_data.find(itr.first);
        if(ditr != m_data.end())
        {
            ditr->second->clone(itr.second);
        }
        else
        {
            m_order.push_back(itr.first);
            m_data.insert({ m_order.back(), itr.second });
        }
    }
#else
    consume_parameters(ar);
#endif
}
//
//--------------------------------------------------------------------------------------//
//
template <typename Archive>
void
settings::save(Archive& ar, unsigned int) const
{
#if !defined(TIMEMORY_DISABLE_SETTINGS_SERIALIZATION)
    using map_type = std::map<std::string, std::shared_ptr<vsettings>>;
    map_type _data;
    for(const auto& itr : m_data)
        _data.insert({ std::string{ itr.first }, itr.second->clone() });

    auto _map = get_serialize_map<Archive>(data_type_list_t{});
    for(const auto& itr : _data)
    {
        auto mitr = _map.find(itr.second->get_type_index());
        if(mitr != _map.end())
            mitr->second(ar, itr.second);
    }
    ar(cereal::make_nvp("command_line", m_command_line),
       cereal::make_nvp("environment", m_environment));
#else
    consume_parameters(ar);
#endif
}
//
//--------------------------------------------------------------------------------------//
//
template <typename Sp>
inline auto
settings::find(Sp&& _key, bool _exact)
{
    // exact match to map key
    auto itr = m_data.find(std::forward<Sp>(_key));
    if(itr != m_data.end())
        return itr;

    // match against env_name, name, command-line options
    for(auto ditr = begin(); ditr != end(); ++ditr)
    {
        if(ditr->second && ditr->second->matches(std::forward<Sp>(_key), _exact))
            return ditr;
    }

    // not found
    return m_data.end();
}
//
//--------------------------------------------------------------------------------------//
//
template <typename Tp, typename Sp>
Tp
settings::get(Sp&& _key, bool _exact)
{
    auto itr = find(std::forward<Sp>(_key), _exact);
    if(itr != m_data.end() && itr->second)
    {
        auto _vptr = itr->second;
        auto _tidx = std::type_index(typeid(Tp));
        auto _vidx = std::type_index(typeid(Tp&));
        if(_vptr->get_type_index() == _tidx && _vptr->get_value_index() == _tidx)
            return static_cast<tsettings<Tp, Tp>*>(_vptr.get())->get();
        if(_vptr->get_type_index() == _tidx && _vptr->get_value_index() == _vidx)
            return static_cast<tsettings<Tp, Tp&>*>(_vptr.get())->get();
    }
    return Tp{};
}
//
//--------------------------------------------------------------------------------------//
//
template <typename Tp, typename Sp>
bool
settings::get(Sp&& _key, Tp& _val, bool _exact)
{
    auto itr = find(std::forward<Sp>(_key), _exact);
    if(itr != m_data.end() && itr->second)
    {
        auto _vptr = itr->second;
        auto _tidx = std::type_index(typeid(Tp));
        auto _vidx = std::type_index(typeid(Tp&));
        if(_vptr->get_type_index() == _tidx && _vptr->get_value_index() == _tidx)
            return ((_val = static_cast<tsettings<Tp, Tp>*>(_vptr.get())->get()), true);
        if(_vptr->get_type_index() == _tidx && _vptr->get_value_index() == _vidx)
            return ((_val = static_cast<tsettings<Tp, Tp&>*>(_vptr.get())->get()), true);
    }
    return false;
}
//
//----------------------------------------------------------------------------------//
//
template <typename Tp, typename Sp>
bool
settings::set(Sp&& _key, Tp&& _val, bool _exact)
{
    auto itr = find(std::forward<Sp>(_key), _exact);
    if(itr != m_data.end() && itr->second)
    {
        using Up   = decay_t<Tp>;
        auto _tidx = std::type_index(typeid(Up));
        auto _vidx = std::type_index(typeid(Up&));
        auto _tobj = dynamic_cast<tsettings<Up>*>(itr->second.get());
        auto _robj = dynamic_cast<tsettings<Up, Up&>*>(itr->second.get());
        if(itr->second->get_type_index() == _tidx &&
           itr->second->get_value_index() == _tidx && _tobj)
        {
            return (_tobj->set(std::forward<Tp>(_val)), true);
        }
        else if(itr->second->get_type_index() == _tidx &&
                itr->second->get_value_index() == _vidx && _robj)
        {
            return (_robj->set(std::forward<Tp>(_val)), true);
        }
        else
        {
            throw std::runtime_error(std::string{ "tim::settings::set(" } +
                                     std::string{ _key } + ", ...) failed");
        }
    }
    return false;
}
//
//--------------------------------------------------------------------------------------//
//
inline bool
settings::update(const std::string& _key, const std::string& _val, bool _exact)
{
    auto itr = find(_key, _exact);
    if(itr == m_data.end())
    {
        if(get_verbose() > 0 || get_debug())
            PRINT_HERE("Key: \"%s\" did not match any known setting", _key.c_str());
        return false;
    }

    itr->second->parse(_val);
    return true;
}
//
//--------------------------------------------------------------------------------------//
//
template <typename Tp, typename Vp, typename Sp, typename... Args>
auto
settings::insert(Sp&& _env, const std::string& _name, const std::string& _desc, Vp _init,
                 Args&&... _args)
{
    static_assert(is_one_of<Tp, data_type_list_t>::value,
                  "Error! Data type is not supported. See settings::data_type_list_t");
    static_assert(std::is_same<decay_t<Tp>, decay_t<Vp>>::value,
                  "Error! Initializing value is not the same as the declared type");

    auto _sid = std::string{ std::forward<Sp>(_env) };
    // if(get_initialized())  // don't set env before timemory_init
    set_env(_sid, _init, 0);
    m_order.push_back(_sid);
    return m_data.insert(
        { string_view_t{ m_order.back() },
          std::make_shared<tsettings<Tp, Vp>>(_init, _name, _sid, _desc,
                                              std::forward<Args>(_args)...) });
}
//
//--------------------------------------------------------------------------------------//
//
template <typename Tp, typename Vp, typename Sp>
auto
settings::insert(tsetting_pointer_t<Tp, Vp> _ptr, Sp&& _env)
{
    static_assert(is_one_of<Tp, data_type_list_t>::value,
                  "Error! Data type is not supported. See settings::data_type_list_t");
    if(_ptr)
    {
        auto _sid = std::string{ std::forward<Sp>(_env) };
        if(_sid.empty())
            _sid = _ptr->get_env_name();
        if(!_sid.empty())
        {
            // if(get_initialized())  // don't set env before timemory_init
            set_env(_sid, _ptr->as_string(), 0);
            m_order.push_back(_sid);
            return m_data.insert({ string_view_t{ m_order.back() }, _ptr });
        }
    }

    return std::make_pair(m_data.end(), false);
}
//
//--------------------------------------------------------------------------------------//
//
}  // namespace tim<|MERGE_RESOLUTION|>--- conflicted
+++ resolved
@@ -262,14 +262,9 @@
         TIMEMORY_VISIBILITY("default");
     static void store_command_line(int argc, char** argv) TIMEMORY_VISIBILITY("default");
     static string_t compose_output_filename(string_t _tag, string_t _ext,
-<<<<<<< HEAD
-                                            bool    _mpi_init = false,
-                                            int32_t _mpi_rank = -1, bool fake = false,
-=======
                                             bool        _dmp_init = false,
                                             int32_t     _dmp_rank = -1,
                                             bool        _make_dir = false,
->>>>>>> 4303cb3a
                                             std::string _explicit = "")
         TIMEMORY_VISIBILITY("default");
     static string_t compose_input_filename(string_t _tag, string_t _ext,
