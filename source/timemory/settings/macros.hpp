// MIT License
//
// Copyright (c) 2020, The Regents of the University of California,
// through Lawrence Berkeley National Laboratory (subject to receipt of any
// required approvals from the U.S. Dept. of Energy).  All rights reserved.
//
// Permission is hereby granted, free of charge, to any person obtaining a copy
// of this software and associated documentation files (the "Software"), to deal
// in the Software without restriction, including without limitation the rights
// to use, copy, modify, merge, publish, distribute, sublicense, and/or sell
// copies of the Software, and to permit persons to whom the Software is
// furnished to do so, subject to the following conditions:
//
// The above copyright notice and this permission notice shall be included in all
// copies or substantial portions of the Software.
//
// THE SOFTWARE IS PROVIDED "AS IS", WITHOUT WARRANTY OF ANY KIND, EXPRESS OR
// IMPLIED, INCLUDING BUT NOT LIMITED TO THE WARRANTIES OF MERCHANTABILITY,
// FITNESS FOR A PARTICULAR PURPOSE AND NONINFRINGEMENT. IN NO EVENT SHALL THE
// AUTHORS OR COPYRIGHT HOLDERS BE LIABLE FOR ANY CLAIM, DAMAGES OR OTHER
// LIABILITY, WHETHER IN AN ACTION OF CONTRACT, TORT OR OTHERWISE, ARISING FROM,
// OUT OF OR IN CONNECTION WITH THE SOFTWARE OR THE USE OR OTHER DEALINGS IN THE
// SOFTWARE.

#pragma once

#include "timemory/compat/macros.h"

#include <cassert>

#if defined(TIMEMORY_CORE_SOURCE)
#    define TIMEMORY_SETTINGS_SOURCE
#elif defined(TIMEMORY_USE_CORE_EXTERN)
#    define TIMEMORY_USE_SETTINGS_EXTERN
#endif
//
#if defined(TIMEMORY_USE_EXTERN) && !defined(TIMEMORY_USE_SETTINGS_EXTERN)
#    define TIMEMORY_USE_SETTINGS_EXTERN
#endif
//
#if defined(TIMEMORY_SETTINGS_SOURCE)
#    define TIMEMORY_SETTINGS_COMPILE_MODE
#    define TIMEMORY_SETTINGS_INLINE
#    define TIMEMORY_SETTINGS_LINKAGE(...) __VA_ARGS__
#elif defined(TIMEMORY_USE_SETTINGS_EXTERN)
#    define TIMEMORY_SETTINGS_EXTERN_MODE
#    define TIMEMORY_SETTINGS_INLINE
#    define TIMEMORY_SETTINGS_LINKAGE(...) __VA_ARGS__
#else
#    define TIMEMORY_SETTINGS_HEADER_MODE
#    define TIMEMORY_SETTINGS_INLINE inline
#    define TIMEMORY_SETTINGS_LINKAGE(...) inline __VA_ARGS__
#endif
//
//--------------------------------------------------------------------------------------//
//
#if !defined(TIMEMORY_SETTINGS_MEMBER_DECL)
// memory leak w/ _key is intentional due to potential calls during _cxa_finalize
// which may have already deleted a non-heap allocation
#    define TIMEMORY_SETTINGS_MEMBER_DECL(TYPE, FUNC, ENV_VAR)                           \
    public:                                                                              \
        TYPE& get_##FUNC()                                                               \
        {                                                                                \
<<<<<<< HEAD
            assert(m_data.find(ENV_VAR) != m_data.end());                                \
            return static_cast<tsettings<TYPE>*>(m_data.find(ENV_VAR)->second.get())     \
                ->get();                                                                 \
=======
            static auto _key = new std::string(ENV_VAR);                                 \
            return static_cast<tsettings<TYPE>*>(m_data[*_key].get())->get();            \
>>>>>>> 24da7bec
        }                                                                                \
                                                                                         \
        TYPE get_##FUNC() const                                                          \
        {                                                                                \
            static auto _key = new std::string(ENV_VAR);                                 \
            auto        ret  = m_data.find(*_key);                                       \
            if(ret == m_data.end())                                                      \
                return TYPE{};                                                           \
            if(!ret->second)                                                             \
                return TYPE{};                                                           \
            return static_cast<tsettings<TYPE>*>(ret->second.get())->get();              \
        }                                                                                \
                                                                                         \
        static TYPE& FUNC() TIMEMORY_VISIBILITY("default")                               \
        {                                                                                \
            return instance()->get_##FUNC();                                             \
        }
#endif
//
//--------------------------------------------------------------------------------------//
//
#if !defined(TIMEMORY_SETTINGS_REFERENCE_DECL)
// memory leak w/ _key is intentional due to potential calls during _cxa_finalize
// which may have already deleted a non-heap allocation
#    define TIMEMORY_SETTINGS_REFERENCE_DECL(TYPE, FUNC, ENV_VAR)                        \
    public:                                                                              \
        TYPE& get_##FUNC()                                                               \
        {                                                                                \
<<<<<<< HEAD
            assert(m_data.find(ENV_VAR) != m_data.end());                                \
            return static_cast<tsettings<TYPE, TYPE&>*>(                                 \
                       m_data.find(ENV_VAR)->second.get())                               \
                ->get();                                                                 \
=======
            static auto _key = new std::string(ENV_VAR);                                 \
            return static_cast<tsettings<TYPE, TYPE&>*>(m_data[*_key].get())->get();     \
>>>>>>> 24da7bec
        }                                                                                \
                                                                                         \
        TYPE get_##FUNC() const                                                          \
        {                                                                                \
            static auto _key = new std::string(ENV_VAR);                                 \
            auto        ret  = m_data.find(*_key);                                       \
            if(ret == m_data.end())                                                      \
                return TYPE{};                                                           \
            if(!ret->second)                                                             \
                return TYPE{};                                                           \
            return static_cast<tsettings<TYPE, TYPE&>*>(ret->second.get())->get();       \
        }                                                                                \
                                                                                         \
        static TYPE& FUNC() TIMEMORY_VISIBILITY("default")                               \
        {                                                                                \
            return instance()->get_##FUNC();                                             \
        }
#endif
//
//--------------------------------------------------------------------------------------//
//
#if !defined(TIMEMORY_SETTINGS_MEMBER_IMPL)
#    define TIMEMORY_SETTINGS_MEMBER_IMPL(TYPE, FUNC, ENV_VAR, DESC, INIT)               \
        m_order.push_back(ENV_VAR);                                                      \
        m_data.insert(                                                                   \
            { ENV_VAR, std::make_shared<tsettings<TYPE>>(INIT, #FUNC, ENV_VAR, DESC) });
#endif
//
//--------------------------------------------------------------------------------------//
//
#if !defined(TIMEMORY_SETTINGS_MEMBER_ARG_IMPL)
#    define TIMEMORY_SETTINGS_MEMBER_ARG_IMPL(TYPE, FUNC, ENV_VAR, DESC, INIT, ...)      \
        m_order.push_back(ENV_VAR);                                                      \
        m_data.insert({ ENV_VAR, std::make_shared<tsettings<TYPE>>(                      \
                                     INIT, #FUNC, ENV_VAR, DESC, __VA_ARGS__) });
#endif
//
//--------------------------------------------------------------------------------------//
//
#if !defined(TIMEMORY_SETTINGS_REFERENCE_IMPL)
#    define TIMEMORY_SETTINGS_REFERENCE_IMPL(TYPE, FUNC, ENV_VAR, DESC, INIT)            \
        m_order.push_back(ENV_VAR);                                                      \
        m_data.insert({ ENV_VAR, std::make_shared<tsettings<TYPE, TYPE&>>(               \
                                     INIT, #FUNC, ENV_VAR, DESC) });
#endif
//
//--------------------------------------------------------------------------------------//
//
#if !defined(TIMEMORY_SETTINGS_REFERENCE_ARG_IMPL)
#    define TIMEMORY_SETTINGS_REFERENCE_ARG_IMPL(TYPE, FUNC, ENV_VAR, DESC, INIT, ...)   \
        m_order.push_back(ENV_VAR);                                                      \
        m_data.insert({ ENV_VAR, std::make_shared<tsettings<TYPE, TYPE&>>(               \
                                     INIT, #FUNC, ENV_VAR, DESC, __VA_ARGS__) });
#endif
//
//--------------------------------------------------------------------------------------//
//
#if !defined(TIMEMORY_ERROR_FUNCTION_MACRO)
#    if defined(__PRETTY_FUNCTION__)
#        define TIMEMORY_ERROR_FUNCTION_MACRO __PRETTY_FUNCTION__
#    else
#        define TIMEMORY_ERROR_FUNCTION_MACRO __FUNCTION__
#    endif
#endif
//
//--------------------------------------------------------------------------------------//
//
#if !defined(TIMEMORY_SETTINGS_TRY_CATCH_NVP)
#    define TIMEMORY_SETTINGS_TRY_CATCH_NVP(ENV_VAR, FUNC)                               \
        try                                                                              \
        {                                                                                \
            ar(cereal::make_nvp(ENV_VAR, FUNC()));                                       \
        } catch(...)                                                                     \
        {}
#endif
//
//--------------------------------------------------------------------------------------//
//
#if !defined(TIMEMORY_SETTINGS_EXTERN_TEMPLATE)
//
#    if defined(TIMEMORY_SETTINGS_SOURCE)
//
#        define TIMEMORY_SETTINGS_EXTERN_TEMPLATE(API)                                   \
            namespace tim                                                                \
            {                                                                            \
            template std::shared_ptr<settings> settings::shared_instance<API>();         \
            template settings*                 settings::instance<API>();                \
            template void settings::serialize_settings(cereal::JSONInputArchive&);       \
            template void settings::serialize_settings(                                  \
                cereal::PrettyJSONOutputArchive&);                                       \
            template void settings::serialize_settings(                                  \
                cereal::MinimalJSONOutputArchive&);                                      \
            template void settings::serialize_settings(cereal::JSONInputArchive&,        \
                                                       settings&);                       \
            template void settings::serialize_settings(cereal::PrettyJSONOutputArchive&, \
                                                       settings&);                       \
            template void settings::serialize_settings(                                  \
                cereal::MinimalJSONOutputArchive&, settings&);                           \
            template void settings::save(cereal::PrettyJSONOutputArchive&,               \
                                         const unsigned int) const;                      \
            template void settings::save(cereal::MinimalJSONOutputArchive&,              \
                                         const unsigned int) const;                      \
            template void settings::load(cereal::JSONInputArchive&, const unsigned int); \
            }
//
#    elif defined(TIMEMORY_USE_SETTINGS_EXTERN)
//
#        define TIMEMORY_SETTINGS_EXTERN_TEMPLATE(API)                                   \
            namespace tim                                                                \
            {                                                                            \
            extern template std::shared_ptr<settings> settings::shared_instance<API>();  \
            extern template settings*                 settings::instance<API>();         \
            extern template void                      settings::serialize_settings(      \
                cereal::JSONInputArchive&);                         \
            extern template void settings::serialize_settings(                           \
                cereal::PrettyJSONOutputArchive&);                                       \
            extern template void settings::serialize_settings(                           \
                cereal::MinimalJSONOutputArchive&);                                      \
            extern template void settings::serialize_settings(cereal::JSONInputArchive&, \
                                                              settings&);                \
            extern template void settings::serialize_settings(                           \
                cereal::PrettyJSONOutputArchive&, settings&);                            \
            extern template void settings::serialize_settings(                           \
                cereal::MinimalJSONOutputArchive&, settings&);                           \
            extern template void settings::save(cereal::PrettyJSONOutputArchive&,        \
                                                const unsigned int) const;               \
            extern template void settings::save(cereal::MinimalJSONOutputArchive&,       \
                                                const unsigned int) const;               \
            extern template void settings::load(cereal::JSONInputArchive&,               \
                                                const unsigned int);                     \
            }
//
#    else
//
#        define TIMEMORY_SETTINGS_EXTERN_TEMPLATE(...)
//
#    endif
#endif
//
//======================================================================================//
//<|MERGE_RESOLUTION|>--- conflicted
+++ resolved
@@ -61,14 +61,8 @@
     public:                                                                              \
         TYPE& get_##FUNC()                                                               \
         {                                                                                \
-<<<<<<< HEAD
-            assert(m_data.find(ENV_VAR) != m_data.end());                                \
-            return static_cast<tsettings<TYPE>*>(m_data.find(ENV_VAR)->second.get())     \
-                ->get();                                                                 \
-=======
             static auto _key = new std::string(ENV_VAR);                                 \
             return static_cast<tsettings<TYPE>*>(m_data[*_key].get())->get();            \
->>>>>>> 24da7bec
         }                                                                                \
                                                                                          \
         TYPE get_##FUNC() const                                                          \
@@ -97,15 +91,8 @@
     public:                                                                              \
         TYPE& get_##FUNC()                                                               \
         {                                                                                \
-<<<<<<< HEAD
-            assert(m_data.find(ENV_VAR) != m_data.end());                                \
-            return static_cast<tsettings<TYPE, TYPE&>*>(                                 \
-                       m_data.find(ENV_VAR)->second.get())                               \
-                ->get();                                                                 \
-=======
             static auto _key = new std::string(ENV_VAR);                                 \
             return static_cast<tsettings<TYPE, TYPE&>*>(m_data[*_key].get())->get();     \
->>>>>>> 24da7bec
         }                                                                                \
                                                                                          \
         TYPE get_##FUNC() const                                                          \
