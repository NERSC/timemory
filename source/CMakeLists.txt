--- conflicted
+++ resolved
@@ -8,18 +8,11 @@
 file(GLOB cxx_headers_variadic      ${CMAKE_CURRENT_LIST_DIR}/timemory/variadic/*.hpp)
 file(GLOB cxx_headers_backends      ${CMAKE_CURRENT_LIST_DIR}/timemory/backends/*.hpp)
 file(GLOB cxx_headers_ert           ${CMAKE_CURRENT_LIST_DIR}/timemory/ert/*.hpp)
-<<<<<<< HEAD
-file(GLOB cxx_headers_impl          ${CMAKE_CURRENT_LIST_DIR}/timemory/impl/*.icpp)
-file(GLOB cxx_headers_comp          ${CMAKE_CURRENT_LIST_DIR}/timemory/components/*.hpp)
-file(GLOB cxx_headers_backend       ${CMAKE_CURRENT_LIST_DIR}/timemory/backends/*.hpp)
-file(GLOB cxx_sources               ${CMAKE_CURRENT_LIST_DIR}/ctimemory.cpp)
-=======
 file(GLOB cxx_headers_details       ${CMAKE_CURRENT_LIST_DIR}/timemory/details/*.hpp)
 file(GLOB cxx_headers_components    ${CMAKE_CURRENT_LIST_DIR}/timemory/components/*.hpp)
 file(GLOB cxx_headers_mpl           ${CMAKE_CURRENT_LIST_DIR}/timemory/mpl/*.hpp)
 file(GLOB cxx_headers_templates     ${CMAKE_CURRENT_LIST_DIR}/timemory/templates/*.hpp)
 file(GLOB cxx_headers_utility       ${CMAKE_CURRENT_LIST_DIR}/timemory/utility/*.hpp)
->>>>>>> df470282
 file(GLOB_RECURSE cereal_headers    ${CMAKE_CURRENT_LIST_DIR}/cereal/include/*.hpp
                                     ${CMAKE_CURRENT_LIST_DIR}/cereal/include/*.h
                                     ${CMAKE_CURRENT_LIST_DIR}/cereal/include/*.hh)
@@ -51,16 +44,9 @@
 # build library setup
 #
 # directly compile sources
-<<<<<<< HEAD
-set(C_LIBRARY_SOURCES    ${c_sources}        ${c_headers})
-set(CXX_LIBRARY_SOURCES  ${cxx_sources}      ${cxx_headers}      ${cxx_headers_ert}
-                         ${cxx_headers_comp} ${cxx_headers_impl} ${cxx_headers_backend}
-                         ${cereal_headers})
-=======
 set(C_LIBRARY_SOURCES    ${c_sources}   ${c_headers})
 set(CXX_LIBRARY_SOURCES  ${cxx_sources} ${timemory_headers} ${cereal_headers})
 set(CUDA_LIBRARY_SOURCES ${cuda_sources})
->>>>>>> df470282
 
 
 #----------------------------------------------------------------------------------------#
@@ -95,12 +81,6 @@
     # happening here when built in parallel...
     add_dependencies(timemory-cxx-shared timemory-cxx-static)
 endif()
-<<<<<<< HEAD
-
-add_interface_library(timemory-cxx)
-target_link_libraries(timemory-cxx INTERFACE timemory-cxx-shared)
-=======
->>>>>>> df470282
 
 # private compile options
 target_link_libraries(timemory-cxx-shared PRIVATE timemory-compile-options timemory-analysis-tools)
