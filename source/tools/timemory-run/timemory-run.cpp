--- conflicted
+++ resolved
@@ -194,8 +194,7 @@
         .count(0);
     parser.add_argument()
         .names({ "-L", "--library" })
-        .description("Library with instrumentation routines (default: \"libtimemory\")")
-        .count(1);
+        .description("Libraries with instrumentation routines (default: \"libtimemory\")");
     parser.add_argument()
         .names({ "-S", "--stdlib" })
         .description(
@@ -306,32 +305,26 @@
         outfile        = parser.get<string_t>("o");
     }
 
-<<<<<<< HEAD
-    if(!parser.exists("L"))
-        inputlib = "libtimemory";
-    if(parser.exists("s") && !parser.exists("L"))
-        inputlib += "-stubs";
-    else if(parser.exists("j") && !parser.exists("L"))
-        inputlib += "-jump";
-=======
-    if(parser.exists("s") && !parser.exists("L"))
-    {
-        inputlib.push_back("timemory/");
-        for(auto& itr : inputlib)
-            itr += "stubs/";
-    }
-
     if(!parser.exists("L"))
     {
         for(auto& itr : inputlib)
             itr += "libtimemory";
+      
+        if(parser.exists("s"))
+        {
+            for(auto& itr : inputlib)
+                itr += "-stubs";
+        }
+        else if(parser.exists("j"))
+        {
+            for(auto& itr : inputlib)
+                itr += "-jump";
+        }
     }
     else
     {
-        for(auto& itr : inputlib)
-            itr += parser.get<string_t>("L");
-    }
->>>>>>> 474784f0
+        inputlib = parser.get<strvec_t>("L");
+    }
 
     if(parser.exists("S"))
         stl_func_instr = true;
