// MIT License
//
// Copyright (c) 2019, The Regents of the University of California,
// through Lawrence Berkeley National Laboratory (subject to receipt of any
// required approvals from the U.S. Dept. of Energy).  All rights reserved.
//
// Permission is hereby granted, free of charge, to any person obtaining a copy
// of this software and associated documentation files (the "Software"), to deal
// in the Software without restriction, including without limitation the rights
// to use, copy, modify, merge, publish, distribute, sublicense, and/or sell
// copies of the Software, and to permit persons to whom the Software is
// furnished to do so, subject to the following conditions:
//
// The above copyright notice and this permission notice shall be included in all
// copies or substantial portions of the Software.
//
// THE SOFTWARE IS PROVIDED "AS IS", WITHOUT WARRANTY OF ANY KIND, EXPRESS OR
// IMPLIED, INCLUDING BUT NOT LIMITED TO THE WARRANTIES OF MERCHANTABILITY,
// FITNESS FOR A PARTICULAR PURPOSE AND NONINFRINGEMENT. IN NO EVENT SHALL THE
// AUTHORS OR COPYRIGHT HOLDERS BE LIABLE FOR ANY CLAIM, DAMAGES OR OTHER
// LIABILITY, WHETHER IN AN ACTION OF CONTRACT, TORT OR OTHERWISE, ARISING FROM,
// OUT OF OR IN CONNECTION WITH THE SOFTWARE OR THE USE OR OTHER DEALINGS IN THE
// SOFTWARE.

#include "timemory/timemory.hpp"

// C includes
#include <errno.h>
#include <stdio.h>
#include <stdlib.h>
#include <string.h>
#include <sys/types.h>
#include <sys/wait.h>

#if defined(TIMEMORY_USE_LIBEXPLAIN)
#    include <libexplain/execvp.h>
#endif

#if defined(_UNIX)
#    include <unistd.h>
#endif

// C++ includes
#include <chrono>
#include <cstdint>
#include <cstdio>
#include <cstring>
#include <iostream>
#include <thread>
#include <vector>

//--------------------------------------------------------------------------------------//

#if defined(__GNUC__) || defined(__clang__)
#    define declare_attribute(attr) __attribute__((attr))
#elif defined(_WIN32)
#    define declare_attribute(attr) __declspec(attr)
#endif

<<<<<<< HEAD
#if !defined(PAPI_NUM_COUNTERS)
#    define PAPI_NUM_COUNTERS 32
#endif
=======
template <typename _Tp>
using vector_t = std::vector<_Tp>;
using string_t = std::string;
>>>>>>> df470282

template <typename _Tp>
using vector_t = std::vector<_Tp>;
using string_t = std::string;

using namespace tim::component;

//--------------------------------------------------------------------------------------//
<<<<<<< HEAD
// papi event set 0 with PAPI_NUM_COUNTERS (4) counters
//
using papi_array_t = papi_array<PAPI_NUM_COUNTERS>;
=======
// create a custom component tuple printer
//
namespace tim
{
//----------------------------------------------------------------------------------//
template <typename _Tp>
struct custom_print
{
    using value_type = typename _Tp::value_type;
    using base_type  = component::base<_Tp, value_type>;

    custom_print(std::size_t _N, std::size_t /*_Ntot*/, base_type& obj, std::ostream& os,
                 bool /*endline*/)
    {
        std::stringstream ss;
        if(_N == 0)
            ss << std::endl;
        ss << "    " << obj << std::endl;
        os << ss.str();
    }
};

//--------------------------------------------------------------------------------------//

template <typename... Types>
class custom_component_tuple : public component_tuple<Types...>
{
    using apply_stop  = operation_tuple<operation::conditional_stop, Types...>;
    using apply_print = operation_tuple<custom_print, Types...>;

public:
    custom_component_tuple(const string_t& key, const language& lang)
    : component_tuple<Types...>(key, lang, 0, 0)
    {
    }

    //----------------------------------------------------------------------------------//
    friend std::ostream& operator<<(std::ostream&                           os,
                                    const custom_component_tuple<Types...>& obj)
    {
        std::stringstream ssp;
        std::stringstream ssd;
        auto&&            data  = obj.m_data;
        auto&&            ident = obj.m_identifier;
        auto&&            width = obj.output_width();

        apply<void>::access<apply_stop>(data);
        apply<void>::access_with_indices<apply_print>(data, std::ref(ssd), false);

        ssp << std::setw(width) << std::left << ident << " : ";
        os << ssp.str() << ssd.str();

        return os;
    }
};

}  // namespace tim
>>>>>>> df470282

//--------------------------------------------------------------------------------------//
//
//
using comp_tuple_t =
    tim::custom_component_tuple<real_clock, user_clock, system_clock, cpu_clock, cpu_util,
                                peak_rss, num_io_in, num_io_out, num_minor_page_faults,
                                num_major_page_faults, num_signals,
                                voluntary_context_switch, priority_context_switch>;

//--------------------------------------------------------------------------------------//

bool&
papi_enabled()
{
    static bool _instance = tim::get_env("TIMEM_PAPI", false);
<<<<<<< HEAD
=======
    return _instance;
}

//--------------------------------------------------------------------------------------//

comp_tuple_t*&
get_measure()
{
    static comp_tuple_t* _instance = nullptr;
    return _instance;
}

//--------------------------------------------------------------------------------------//

papi_array_t*&
get_papi_array()
{
    static papi_array_t* _instance = nullptr;
    return _instance;
}

//--------------------------------------------------------------------------------------//

bool
use_shell()
{
    static bool _instance = tim::get_env("TIMEM_USE_SHELL", false);
>>>>>>> df470282
    return _instance;
}

//--------------------------------------------------------------------------------------//

std::string&
command()
{
    static std::string _instance;
    return _instance;
}

//--------------------------------------------------------------------------------------//

declare_attribute(noreturn) void failed_fork()
{
    printf("failure forking, error occured\n");
    exit(EXIT_FAILURE);
}

//--------------------------------------------------------------------------------------//

void
parent_process(pid_t pid)
{
    // a positive number is returned for the pid of parent process
    // getppid() returns process id of parent of calling process

    // the parent process calls waitpid() on the child
    // waitpid() system call suspends execution of
    // calling process until a child specified by pid
    // argument has changed state
    // see wait() man page for all the flags or options
    // used here

    int status;
<<<<<<< HEAD
    int ret                = 0;
    tim::get_rusage_type() = RUSAGE_CHILDREN;
    comp_tuple_t measure("total execution time", tim::language(command().c_str()));
    if(getpid() != getppid() + 1)
    {
        measure.start();
    }

    papi_array_t* _papi_array = nullptr;
    if(papi_enabled())
    {
        tim::papi::init();
        papi_array_t::get_events_func() = [&]() {
            auto events_str = tim::get_env<string_t>("TIMEM_PAPI_EVENTS", "PAPI_LST_INS");
            vector_t<string_t> events_str_list = tim::delimit(events_str);
            vector_t<int>      events_list;
            for(const auto& itr : events_str_list)
                events_list.push_back(tim::papi::get_event_code(itr));
            return events_list;
        };
        papi_array_t::enable_multiplex() = tim::get_env("TIMEM_PAPI_MULTIPLEX", false);
        _papi_array                      = new papi_array_t();
        _papi_array->start();
    }
=======
    int ret = 0;
>>>>>>> df470282

    if(waitpid(pid, &status, 0) > 0)
    {
        get_measure()->stop();
        if(get_papi_array())
            get_papi_array()->stop();

        if(WIFEXITED(status) && !WEXITSTATUS(status))
        {
            ret = 0;
        }
        else if(WIFEXITED(status) && WEXITSTATUS(status))
        {
            ret = WEXITSTATUS(status);
            if(ret == 127)
            {
                printf("execv failed\n");
            }
            else
            {
                printf("program terminated with a non-zero status\n");
            }
        }
        else
        {
            printf("program terminated annormally\n");
            ret = -1;
        }
    }
    else
    {
        printf("waitpid() failed\n");
    }

    std::stringstream _oss;
    _oss << "\n" << *get_measure() << std::flush;

    if(get_papi_array())
    {
        papi_array_t::get_label() = "";
        _oss << "\n"
             << tim::language(command().c_str())
             << " hardware counters : " << (*get_papi_array()) << std::flush;
        delete get_papi_array();
        get_papi_array() = nullptr;
    }

<<<<<<< HEAD
        if(_papi_array)
        {
            papi_array_t::get_label() = "";
            _papi_array->stop();
            _oss << "\n"
                 << tim::language(command().c_str())
                 << " hardware counters : " << (*_papi_array) << std::flush;
            delete _papi_array;
        }

        if(tim::settings::file_output())
=======
    if(tim::settings::file_output())
    {
        std::string label = "timem";
        if(tim::settings::text_output())
>>>>>>> df470282
        {
            auto          fname = tim::settings::compose_output_filename(label, ".txt");
            std::ofstream ofs(fname.c_str());
            if(ofs)
            {
                printf("[timem]> Outputting '%s'...\n", fname.c_str());
                ofs << _oss.str();
                ofs.close();
            }
            else
            {
                std::cout << "[timem]>  opening output file '" << fname << "'...\n";
                std::cout << _oss.str();
            }
        }

        if(tim::settings::json_output())
        {
            auto jname = tim::settings::compose_output_filename(label, ".json");
            printf("[timem]> Outputting '%s'...\n", jname.c_str());
            serialize_storage(jname, *get_measure());
        }
    }
    else
    {
        std::cout << _oss.str();
    }
}

//--------------------------------------------------------------------------------------//

char*
getcharptr(const std::string& str)
{
    return const_cast<char*>(str.c_str());
}

//--------------------------------------------------------------------------------------//

void
explain(int ret, const char* pathname, char** argv)
{
#if defined(TIMEMORY_USE_LIBEXPLAIN)
    if(ret < 0)
        fprintf(stderr, "%s\n", explain_execvp(pathname, argv));
#else
    tim::consume_parameters(ret, pathname, argv);
#endif
}
//--------------------------------------------------------------------------------------//

declare_attribute(noreturn) void child_process(uint64_t argc, char** argv)
{
    if(argc < 2)
        exit(0);

    // the argv list first argument should point to filename associated
    // with file being executed the array pointer must be terminated by
    // NULL pointer

    char** argv_list = static_cast<char**>(malloc(sizeof(char*) * argc));
    for(uint64_t i = 0; i < argc - 1; i++)
        argv_list[i] = argv[i + 1];
    argv_list[argc - 1] = nullptr;

    // launches the command with the shell, this is the default because it
    // enables aliases
    auto launch_using_shell = [=]() {
        int      ret        = -1;
        uint64_t argc_extra = 3;
        uint64_t argc_shell = argc + argc_extra;
        char**   argv_shell_list =
            static_cast<char**>(malloc(sizeof(char*) * argc_shell + 1));
        char* _shell = getusershell();
        printf("using shell: %s\n", _shell);
        if(_shell)
        {
            argv_shell_list[0]        = _shell;
            char interactive_option[] = "-i";
            char command_option[]     = "-c";
            argv_shell_list[1]        = interactive_option;
            argv_shell_list[2]        = command_option;
            for(uint64_t i = 0; i < argc - 1; ++i)
<<<<<<< HEAD
                argv_shell_list[i + 2] = argv_list[i];
            argv_shell_list[argc_shell - 1] = nullptr;
            ret                             = execvp(argv_shell_list[0], argv_shell_list);
            explain(ret, argv_shell_list[0], argv_shell_list);
        }
        else
        {
            fprintf(stderr, "getusershell failed!\n");
=======
            {
                auto  len = strlen(argv_list[i]);
                char* var = static_cast<char*>(malloc(sizeof(char) * (len + 1)));
                strcpy(var, argv_list[i]);
                argv_shell_list[i + argc_extra] = var;
            }
            argv_shell_list[argc_shell] = nullptr;
            ret                         = execvp(argv_shell_list[0], argv_shell_list);
            explain(ret, argv_shell_list[0], argv_shell_list);
>>>>>>> df470282
        }
        else
        {
            fprintf(stderr, "getusershell failed!\n");
        }
        free(argv_shell_list);
        return ret;
    };

    // this will launch the process and inherit the environment but aliases will not
    // be available
    auto launch_without_shell = [=]() {
        int ret = execvp(argv_list[0], argv_list);
        // explain error if enabled
        explain(ret, argv_list[0], argv_list);
        return ret;
    };

    // default return code
    int ret = -1;

    // determine if the shell should be tested first
    bool try_shell = use_shell();

    if(try_shell)
    {
        // launch the command with shell. If that fails, launch without shell
        ret = launch_using_shell();
        if(ret < 0)
            ret = launch_without_shell();
    }
    else
    {
        // launch the command without shell. If that fails, launch with shell
        ret = launch_without_shell();
        if(ret < 0)
            ret = launch_using_shell();
    }

    explain(ret, argv_list[0], argv_list);

    exit(0);
}

//--------------------------------------------------------------------------------------//

int
main(int argc, char** argv)
{
    // disable banner if not specified
    setenv("TIMEMORY_BANNER", "OFF", 0);

    // set some defaults
    tim::settings::file_output() = false;
    tim::settings::scientific()  = false;
    tim::settings::width()       = 12;
    tim::settings::precision()   = 6;

    // parse for settings configurations
    if(argc > 1)
        tim::timemory_init(argc, argv);

    // override a some settings
    tim::settings::suppress_parsing() = true;
    tim::settings::auto_output()      = false;
    tim::settings::output_prefix()    = "";

    // update values to reflect modifications
    tim::settings::process();

    if(argc > 1)
    {
        command() = "[" + std::string(const_cast<const char*>(argv[1])) + "]";
    }
    else
    {
        command() = "[" + std::string(const_cast<const char*>(argv[0])) + "]";
        tim::get_rusage_type() = RUSAGE_CHILDREN;
        get_measure() =
            new comp_tuple_t("total execution time", tim::language(command().c_str()));
        get_measure()->start();
        get_measure()->stop();
        std::cout << "\n" << *get_measure() << std::flush;
        exit(EXIT_SUCCESS);
    }

    tim::get_rusage_type() = RUSAGE_CHILDREN;
    get_measure() =
        new comp_tuple_t("total execution time", tim::language(command().c_str()));

    if(papi_enabled())
    {
        tim::papi::init();
        papi_array_t::get_events_func() = [&]() {
            auto events_str = tim::get_env<string_t>("TIMEM_PAPI_EVENTS", "PAPI_LST_INS");
            vector_t<string_t> events_str_list = tim::delimit(events_str);
            vector_t<int>      events_list;
            for(const auto& itr : events_str_list)
                events_list.push_back(tim::papi::get_event_code(itr));
            return events_list;
        };
        papi_array_t::enable_multiplex() = tim::get_env("TIMEM_PAPI_MULTIPLEX", false);
        get_papi_array()                 = new papi_array_t();
    }

    get_measure()->start();
    if(get_papi_array())
        get_papi_array()->start();

    pid_t pid = fork();

    uint64_t nargs = static_cast<uint64_t>(argc);
    if(pid == -1)  // pid == -1 means error occured
    {
        failed_fork();
    }
    else if(pid == 0)  // pid == 0 means child process created
    {
        child_process(nargs, argv);
    }
    else  // means parent process
    {
        parent_process(pid);
    }

    delete get_measure();
    delete get_papi_array();
}<|MERGE_RESOLUTION|>--- conflicted
+++ resolved
@@ -57,15 +57,9 @@
 #    define declare_attribute(attr) __declspec(attr)
 #endif
 
-<<<<<<< HEAD
-#if !defined(PAPI_NUM_COUNTERS)
-#    define PAPI_NUM_COUNTERS 32
-#endif
-=======
 template <typename _Tp>
 using vector_t = std::vector<_Tp>;
 using string_t = std::string;
->>>>>>> df470282
 
 template <typename _Tp>
 using vector_t = std::vector<_Tp>;
@@ -74,11 +68,6 @@
 using namespace tim::component;
 
 //--------------------------------------------------------------------------------------//
-<<<<<<< HEAD
-// papi event set 0 with PAPI_NUM_COUNTERS (4) counters
-//
-using papi_array_t = papi_array<PAPI_NUM_COUNTERS>;
-=======
 // create a custom component tuple printer
 //
 namespace tim
@@ -136,7 +125,6 @@
 };
 
 }  // namespace tim
->>>>>>> df470282
 
 //--------------------------------------------------------------------------------------//
 //
@@ -153,8 +141,6 @@
 papi_enabled()
 {
     static bool _instance = tim::get_env("TIMEM_PAPI", false);
-<<<<<<< HEAD
-=======
     return _instance;
 }
 
@@ -182,7 +168,6 @@
 use_shell()
 {
     static bool _instance = tim::get_env("TIMEM_USE_SHELL", false);
->>>>>>> df470282
     return _instance;
 }
 
@@ -219,34 +204,7 @@
     // used here
 
     int status;
-<<<<<<< HEAD
-    int ret                = 0;
-    tim::get_rusage_type() = RUSAGE_CHILDREN;
-    comp_tuple_t measure("total execution time", tim::language(command().c_str()));
-    if(getpid() != getppid() + 1)
-    {
-        measure.start();
-    }
-
-    papi_array_t* _papi_array = nullptr;
-    if(papi_enabled())
-    {
-        tim::papi::init();
-        papi_array_t::get_events_func() = [&]() {
-            auto events_str = tim::get_env<string_t>("TIMEM_PAPI_EVENTS", "PAPI_LST_INS");
-            vector_t<string_t> events_str_list = tim::delimit(events_str);
-            vector_t<int>      events_list;
-            for(const auto& itr : events_str_list)
-                events_list.push_back(tim::papi::get_event_code(itr));
-            return events_list;
-        };
-        papi_array_t::enable_multiplex() = tim::get_env("TIMEM_PAPI_MULTIPLEX", false);
-        _papi_array                      = new papi_array_t();
-        _papi_array->start();
-    }
-=======
     int ret = 0;
->>>>>>> df470282
 
     if(waitpid(pid, &status, 0) > 0)
     {
@@ -294,24 +252,10 @@
         get_papi_array() = nullptr;
     }
 
-<<<<<<< HEAD
-        if(_papi_array)
-        {
-            papi_array_t::get_label() = "";
-            _papi_array->stop();
-            _oss << "\n"
-                 << tim::language(command().c_str())
-                 << " hardware counters : " << (*_papi_array) << std::flush;
-            delete _papi_array;
-        }
-
-        if(tim::settings::file_output())
-=======
     if(tim::settings::file_output())
     {
         std::string label = "timem";
         if(tim::settings::text_output())
->>>>>>> df470282
         {
             auto          fname = tim::settings::compose_output_filename(label, ".txt");
             std::ofstream ofs(fname.c_str());
@@ -395,16 +339,6 @@
             argv_shell_list[1]        = interactive_option;
             argv_shell_list[2]        = command_option;
             for(uint64_t i = 0; i < argc - 1; ++i)
-<<<<<<< HEAD
-                argv_shell_list[i + 2] = argv_list[i];
-            argv_shell_list[argc_shell - 1] = nullptr;
-            ret                             = execvp(argv_shell_list[0], argv_shell_list);
-            explain(ret, argv_shell_list[0], argv_shell_list);
-        }
-        else
-        {
-            fprintf(stderr, "getusershell failed!\n");
-=======
             {
                 auto  len = strlen(argv_list[i]);
                 char* var = static_cast<char*>(malloc(sizeof(char) * (len + 1)));
@@ -414,7 +348,6 @@
             argv_shell_list[argc_shell] = nullptr;
             ret                         = execvp(argv_shell_list[0], argv_shell_list);
             explain(ret, argv_shell_list[0], argv_shell_list);
->>>>>>> df470282
         }
         else
         {
