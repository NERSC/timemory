--- conflicted
+++ resolved
@@ -2,75 +2,63 @@
 #----------------------------------------------------------------------------------------#
 # Build and install timem tool
 #
-<<<<<<< HEAD
-if(TIMEMORY_BUILD_TIMEM)
-
-=======
 if(NOT TIMEMORY_BUILD_TIMEM)
-  set(_EXCLUDE EXCLUDE_FROM_ALL)
-  set(_OPTIONAL OPTIONAL)
+    # if not enabled as option, make it available to be built and installed
+    set(_EXCLUDE EXCLUDE_FROM_ALL)
+    set(_OPTIONAL OPTIONAL)
 endif()
 
-# if(TIMEMORY_BUILD_TIMEM)
->>>>>>> a94e2f4c
-    set(_STATIC_LIB)
-    foreach(_TARG hash settings manager timing-component rusage-component)
-        if(TARGET timemory-${_TARG}-static AND NOT TIMEMORY_USE_COVERAGE)
-            list(APPEND _STATIC_LIB timemory-${_TARG}-static)
-        endif()
-    endforeach()
+set(_STATIC_LIB)
+foreach(_TARG hash settings manager timing-component rusage-component)
+    if(TARGET timemory-${_TARG}-static AND NOT TIMEMORY_USE_COVERAGE)
+        list(APPEND _STATIC_LIB timemory-${_TARG}-static)
+    endif()
+endforeach()
 
-    add_library(timem-libexplain INTERFACE)
+add_library(timem-libexplain INTERFACE)
 
-    add_option(TIMEMORY_BUILD_TOOLS_LIBEXPECT "Enable using libexpect to diagnose errors" OFF)
-    if(TIMEMORY_BUILD_TOOLS_LIBEXPECT)
+add_option(TIMEMORY_BUILD_TOOLS_LIBEXPECT "Enable using libexpect to diagnose errors" OFF NO_FEATURE)
+if(TIMEMORY_BUILD_TOOLS_LIBEXPECT)
 
-        find_path(LIBEXPLAIN_INCLUDE_DIR
-            NAMES libexplain/execvp.h
-            PATH_SUFFIXES include)
+    find_path(LIBEXPLAIN_INCLUDE_DIR
+        NAMES libexplain/execvp.h
+        PATH_SUFFIXES include)
 
-        find_library(LIBEXPLAIN_LIBRARY
-            NAMES explain
-            PATH_SUFFIXES lib lib64 lib32)
+    find_library(LIBEXPLAIN_LIBRARY
+        NAMES explain
+        PATH_SUFFIXES lib lib64 lib32)
 
-        if(LIBEXPLAIN_INCLUDE_DIR AND LIBEXPLAIN_LIBRARY)
-            target_include_directories(timem-libexplain INTERFACE ${LIBEXPLAIN_INCLUDE_DIR})
-            target_compile_definitions(timem-libexplain INTERFACE TIMEMORY_USE_LIBEXPLAIN)
-            target_link_libraries(timem-libexplain INTERFACE ${LIBEXPLAIN_LIBRARY})
-        else()
-            set(TIMEMORY_BUILD_TOOLS_LIBEXPECT OFF)
-        endif()
+    if(LIBEXPLAIN_INCLUDE_DIR AND LIBEXPLAIN_LIBRARY)
+        target_include_directories(timem-libexplain INTERFACE ${LIBEXPLAIN_INCLUDE_DIR})
+        target_compile_definitions(timem-libexplain INTERFACE TIMEMORY_USE_LIBEXPLAIN)
+        target_link_libraries(timem-libexplain INTERFACE ${LIBEXPLAIN_LIBRARY})
+    else()
+        set(TIMEMORY_BUILD_TOOLS_LIBEXPECT OFF)
     endif()
+endif()
 
-    add_executable(timem ${_EXCLUDE} timem.cpp timem.hpp)
+add_executable(timem ${_EXCLUDE} timem.cpp timem.hpp)
 
-    target_link_libraries(timem PRIVATE
-        timemory-compile-options
-        timemory-arch
-        timemory-vector
-        timemory-headers
-        timemory-papi
-        timemory-mpi
-        timem-libexplain
-        ${_STATIC_LIB})
+target_link_libraries(timem PRIVATE
+    timemory-compile-options
+    timemory-arch
+    timemory-vector
+    timemory-headers
+    timemory-papi
+    timemory-mpi
+    timem-libexplain
+    ${_STATIC_LIB})
 
-    set_target_properties(timem PROPERTIES
-        INSTALL_RPATH_USE_LINK_PATH ON)
+set_target_properties(timem PROPERTIES
+    INSTALL_RPATH_USE_LINK_PATH ON)
 
-<<<<<<< HEAD
-    if(TARGET timemory-pid)
-        add_dependencies(timem timemory-pid)
-    endif()
+# ensure timemory-pid is built
+if(TARGET timemory-pid)
+    add_dependencies(timem timemory-pid)
+endif()
 
-    install(TARGETS timem DESTINATION bin)
-    
-endif()
-=======
-    # timem installation
-    install(TARGETS timem
-        DESTINATION ${CMAKE_INSTALL_BINDIR}
-        COMPONENT   tools
-        ${_OPTIONAL})
-
-# endif()
->>>>>>> a94e2f4c
+# timem installation
+install(TARGETS timem
+    DESTINATION ${CMAKE_INSTALL_BINDIR}
+    COMPONENT   tools
+    ${_OPTIONAL})