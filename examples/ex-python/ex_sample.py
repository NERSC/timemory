#!@PYTHON_EXECUTABLE@

import os
import json
import time

nfib = 33

<<<<<<< HEAD
from timemory.util import auto_timer, auto_tuple
=======
#
#   CONFIG ENV BEFORE LOADING TIMEMORY
#
if int(os.environ.get("EX_SAMPLE_NO_ENV", "0")) < 1:
    clinit = os.environ.get("TIMEMORY_COMPONENT_LIST_INIT", "").split()
    events = os.environ.get("TIMEMORY_CUPTI_EVENTS", "").split()
    metrics = os.environ.get("TIMEMORY_CUPTI_METRICS", "").split()

    clinit += ["cupti_counters"]
    events += ["active_warps", "global_load"]
    metrics += ["achieved_occupancy", "global_store"]

    os.environ["TIMEMORY_COMPONENT_LIST_INIT"] = "{}".format(",".join(clinit))
    os.environ["TIMEMORY_CUPTI_EVENTS"] = "{}".format(",".join(events))
    os.environ["TIMEMORY_CUPTI_METRICS"] = "{}".format(",".join(metrics))
>>>>>>> e87f95e2

import timemory


#
#    RUN FIBONACCI CALCULATION
#
def fibonacci(n):
    """
    Use this function to get CPU usage
    """
    return n if n < 2 else fibonacci(n-1) + fibonacci(n-2)


#
#   CONFIG
#
def get_timemory_config(config=""):
    """
    Provides auto-tuple configurations
    """
    configs = {}
    configs[None] = ["wall_clock", "cpu_clock"]
    items = configs[None] if config not in configs else configs[config]
    #
    # generate the list of enums
    #
    return [getattr(timemory.component, x) for x in items]


#
#   AUTO-TIMER
#
@timemory.util.auto_timer()
def foo():
    """
    Demonstrate decorator and context-manager with auto_timer
    Sleep for 2 seconds then run fibonacci calculation within context-manager
    """
    time.sleep(2)
    with timemory.util.auto_timer(key="[fibonacci]"):
        print("fibonacci({}) = {}".format(nfib, fibonacci(nfib)))


#
#   AUTO-TUPLE
#
@timemory.util.auto_tuple(get_timemory_config(), key="")
def bar():
    """
    Demonstrate decorator and context-manager with auto_tuple
    Run fibonacci calculation and then sleep for 2 seconds within context-manager
    """
    print("fibonacci({}) = {}".format(nfib, fibonacci(nfib)))
    with timemory.util.auto_tuple(get_timemory_config(), key="[sleep]"):
        time.sleep(2)


#
#   EXECUTE
#
if __name__ == "__main__":
    
    # do some work
    foo()
    bar()

    # get the dictionary
    data = timemory.get()
    # print the dictionary
    print("TIMEMORY_DATA:\n{}".format(
        json.dumps(data, indent=4, sort_keys=True)))
    timemory.finalize()<|MERGE_RESOLUTION|>--- conflicted
+++ resolved
@@ -6,9 +6,6 @@
 
 nfib = 33
 
-<<<<<<< HEAD
-from timemory.util import auto_timer, auto_tuple
-=======
 #
 #   CONFIG ENV BEFORE LOADING TIMEMORY
 #
@@ -24,7 +21,6 @@
     os.environ["TIMEMORY_COMPONENT_LIST_INIT"] = "{}".format(",".join(clinit))
     os.environ["TIMEMORY_CUPTI_EVENTS"] = "{}".format(",".join(events))
     os.environ["TIMEMORY_CUPTI_METRICS"] = "{}".format(",".join(metrics))
->>>>>>> e87f95e2
 
 import timemory
 
@@ -87,7 +83,7 @@
 #   EXECUTE
 #
 if __name__ == "__main__":
-    
+
     # do some work
     foo()
     bar()
