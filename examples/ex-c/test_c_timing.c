
#include <stdint.h>
#include <stdio.h>
#include <stdlib.h>
#include <timemory/ctimemory.h>

static long nlaps = 0;

//======================================================================================//

void*
get_timer(const char* func)
{
    return TIMEMORY_AUTO_TUPLE(func, WALL_CLOCK, SYS_CLOCK, USER_CLOCK, CPU_CLOCK,
                               CPU_UTIL, CURRENT_RSS, PEAK_RSS, PRIORITY_CONTEXT_SWITCH,
                               VOLUNTARY_CONTEXT_SWITCH);
}

//======================================================================================//

void*
get_fibonacci_timer(const char* func, long n)
{
    char* buffer = (char*) (malloc(64 * sizeof(char)));
    sprintf(buffer, "%s[%li]", func, n);
    return TIMEMORY_BLANK_AUTO_TUPLE(buffer, WALL_CLOCK, SYS_CLOCK, USER_CLOCK);
}

//======================================================================================//

void
free_timer(void* timer)
{
    FREE_TIMEMORY_AUTO_TUPLE(timer);
}

//======================================================================================//

intmax_t
<<<<<<< HEAD
fibonacci(intmax_t n)
{
    return (n < 2) ? 1L : (fibonacci(n - 1) + fibonacci(n - 2));
=======
_fibonacci(intmax_t n)
{
    return (n < 2) ? n : (_fibonacci(n - 1) + _fibonacci(n - 2));
>>>>>>> df470282
}

//======================================================================================//

intmax_t
fibonacci(intmax_t n, intmax_t cutoff)
{
    if(n > cutoff)
    {
<<<<<<< HEAD
        void*    timer = TIMEMORY_BASIC_AUTO_TIMER("");
        intmax_t _n =
            (n < 2) ? n
                    : (timed_fibonacci(n - 1, cutoff) + timed_fibonacci(n - 2, cutoff));
        FREE_TIMEMORY_AUTO_TIMER(timer);
=======
        nlaps += 3;
        void*    timer = get_fibonacci_timer(__FUNCTION__, n);
        intmax_t _n = (n < 2) ? n : (fibonacci(n - 1, cutoff) + fibonacci(n - 2, cutoff));
        free_timer(timer);
>>>>>>> df470282
        return _n;
    }
    else
    {
<<<<<<< HEAD
        return (n < 2) ? n : (fibonacci(n - 1) + fibonacci(n - 2));
=======
        return _fibonacci(n);
>>>>>>> df470282
    }
}

//======================================================================================//

int
main(int argc, char** argv)
{
<<<<<<< HEAD
    return TIMEMORY_AUTO_TUPLE(func, WALL_CLOCK, SYS_CLOCK, CPU_CLOCK, CPU_UTIL,
                               CURRENT_RSS, PEAK_RSS, PRIORITY_CONTEXT_SWITCH,
                               VOLUNTARY_CONTEXT_SWITCH);
}

//======================================================================================//

void
free_timer(void* timer)
{
    FREE_TIMEMORY_AUTO_TUPLE(timer);
}
=======
    // default calc: fibonacci(43)
    int nfib = 43;
    if(argc > 1)
        nfib = atoi(argv[1]);

    // only record auto_timers when n > cutoff
    int cutoff = nfib - 20;
    if(argc > 2)
        cutoff = atoi(argv[2]);
>>>>>>> df470282

    printf("... \"%s\" : %s @ %i. Running fibonacci(%i, %i)...\n", __FILE__, __FUNCTION__,
           __LINE__, nfib, cutoff);

    timemory_settings settings = TIMEMORY_SETTINGS_INIT;
    settings.auto_output       = 1;
    settings.cout_output       = 0;
    settings.json_output       = 1;
    TIMEMORY_INIT(argc, argv, settings);

    void*    timer0 = get_timer("[main (untimed)]");
<<<<<<< HEAD
    intmax_t n0     = fibonacci(nfib);
=======
    intmax_t n0     = _fibonacci(nfib);
>>>>>>> df470282
    free_timer(timer0);

    printf("main (untimed): fibonacci(%i, %i) = %lli\n", nfib, nfib, (long long) n0);

    void*    timer1 = get_timer("[main (timed)]");
    intmax_t n1     = fibonacci(nfib, cutoff);
    free_timer(timer1);

    printf("main (timed): fibonacci(%i, %i) = %lli\n", nfib, cutoff, (long long) n1);
    printf("# laps = %li\n", nlaps);

    printf("\n... \"%s\" : %s @ %i --> n = %lli and %lli\n", __FILE__, __FUNCTION__,
           __LINE__, (long long int) n0, (long long int) n1);

    return 0;
}

//======================================================================================//<|MERGE_RESOLUTION|>--- conflicted
+++ resolved
@@ -37,15 +37,9 @@
 //======================================================================================//
 
 intmax_t
-<<<<<<< HEAD
-fibonacci(intmax_t n)
-{
-    return (n < 2) ? 1L : (fibonacci(n - 1) + fibonacci(n - 2));
-=======
 _fibonacci(intmax_t n)
 {
     return (n < 2) ? n : (_fibonacci(n - 1) + _fibonacci(n - 2));
->>>>>>> df470282
 }
 
 //======================================================================================//
@@ -55,27 +49,15 @@
 {
     if(n > cutoff)
     {
-<<<<<<< HEAD
-        void*    timer = TIMEMORY_BASIC_AUTO_TIMER("");
-        intmax_t _n =
-            (n < 2) ? n
-                    : (timed_fibonacci(n - 1, cutoff) + timed_fibonacci(n - 2, cutoff));
-        FREE_TIMEMORY_AUTO_TIMER(timer);
-=======
         nlaps += 3;
         void*    timer = get_fibonacci_timer(__FUNCTION__, n);
         intmax_t _n = (n < 2) ? n : (fibonacci(n - 1, cutoff) + fibonacci(n - 2, cutoff));
         free_timer(timer);
->>>>>>> df470282
         return _n;
     }
     else
     {
-<<<<<<< HEAD
-        return (n < 2) ? n : (fibonacci(n - 1) + fibonacci(n - 2));
-=======
         return _fibonacci(n);
->>>>>>> df470282
     }
 }
 
@@ -84,20 +66,6 @@
 int
 main(int argc, char** argv)
 {
-<<<<<<< HEAD
-    return TIMEMORY_AUTO_TUPLE(func, WALL_CLOCK, SYS_CLOCK, CPU_CLOCK, CPU_UTIL,
-                               CURRENT_RSS, PEAK_RSS, PRIORITY_CONTEXT_SWITCH,
-                               VOLUNTARY_CONTEXT_SWITCH);
-}
-
-//======================================================================================//
-
-void
-free_timer(void* timer)
-{
-    FREE_TIMEMORY_AUTO_TUPLE(timer);
-}
-=======
     // default calc: fibonacci(43)
     int nfib = 43;
     if(argc > 1)
@@ -107,7 +75,6 @@
     int cutoff = nfib - 20;
     if(argc > 2)
         cutoff = atoi(argv[2]);
->>>>>>> df470282
 
     printf("... \"%s\" : %s @ %i. Running fibonacci(%i, %i)...\n", __FILE__, __FUNCTION__,
            __LINE__, nfib, cutoff);
@@ -119,11 +86,7 @@
     TIMEMORY_INIT(argc, argv, settings);
 
     void*    timer0 = get_timer("[main (untimed)]");
-<<<<<<< HEAD
-    intmax_t n0     = fibonacci(nfib);
-=======
     intmax_t n0     = _fibonacci(nfib);
->>>>>>> df470282
     free_timer(timer0);
 
     printf("main (untimed): fibonacci(%i, %i) = %lli\n", nfib, nfib, (long long) n0);
