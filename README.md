--- conflicted
+++ resolved
@@ -50,232 +50,12 @@
 the environment:
 
 ```cpp
-<<<<<<< HEAD
-void some_function()
-{
-    TIMEMORY_AUTO_TUPLE((tim::auto_tuple<real_clock, cpu_clock, peak_rss>), "");
-    // ...
-}
-```
-
-#### Python
-
-```python
-@timemory.util.auto_timer()
-def some_function():
-    # ...
-```
-
-#### C
-
-In C, TiMemory requires only two lines of code
-```c
-void* timer = TIMEMORY_AUTO_TIMER("");
-// ...
-FREE_TIMEMORY_AUTO_TIMER(timer);
-```
-
-When the application terminates, output to text and JSON is automated.
-
-### Components
-
-- `cpu_clock`
-  - records the CPU clock time (user + kernel time)
-- `cpu_util`
-  - records the CPU utilization
-- `cuda_event` (__GPU__)
-  - records a CUDA kernel runtime
-  - (currently) care must be take to make sure the stream is synchronized before
-    the component is destroyed
-    - A callback system is being devised to fix this restriction
-- `current_rss`
-  - records the current resident-set size via number of pages allocated times the size of a page
-- `data_rss`
-  - records the integral value of the amount of unshared memory residing in the data segment of a process
-- `monotonic_clock`
-  - clock that increments monotonically, tracking the time since an arbitrary point, and will continue to increment while the system is asleep.
-- `monotonic_raw_clock`
-  - clock that increments monotonically, tracking the time since an arbitrary point like `monotonic_clock`.  However, this clock is unaffected by frequency or time adjustments. It should not be compared to other system time sources.
-- `num_io_in`
-  - records the number of times the file system had to perform input.
-- `num_io_out`
-  - records the number of times the file system had to perform output.
-- `num_major_page_faults`
-  - records the number of page faults serviced that required I/O activity.
-- `num_minor_page_faults`
-  - records the number of page faults serviced without any I/O activity; here I/O activity is avoided by reclaiming a page frame from the list of pages awaiting reallocation.
-- `num_msg_recv`
-  - records number of IPC messages received.
-- `num_msg_sent`
-  - records the number of IPC messages sent.
-- `num_signals`
-  - records the number of signals delivered.
-- `num_swap`
-  - records the number of swaps out of main memory
-- `papi_tuple<EventTypes...>` (__Hardware counters__)
-  - records a compile-time specified list of PAPI counters
-- `papi_array<N>` (__Hardware counters__)
-  - records a variable set of PAPI counters up to size _N_
-- `cpu_roofline<Type, EventTypes...>` (__Hardware counters__)
-  - Examples
-    - `cpu_roofline<double, PAPI_DP_OPS>`
-    - `cpu_roofline<double, PAPI_DP_OPS, PAPI_VEC_DP>`
-    - `cpu_roofline<float, PAPI_SP_OPS>`
-    - `cpu_roofline<float, PAPI_SP_OPS, PAPI_VEC_SP>`
-  - records a CPU roofline calculation based on the specified set of PAPI counters
-  - execute twice to get the operation counters in one run and the arithmetic intensity in other run
-    - `TIMEMORY_ROOFLINE_MODE=op ./test_cxx_roofline`
-    - `TIMEMORY_ROOFLINE_MODE=ai ./test_cxx_roofline`
-  - plotting
-    - `python -m timemory.roofline -ai timemory-test-cxx-roofline-output/cpu_roofline_ai.json -op timemory-test-cxx-roofline-output/cpu_roofline_op.json -d`
-- `peak_rss`
-  - records the peak resident-set size ("high-water" memory mark)
-- `priority_context_switch`
-  - records the number of times a context switch resulted due to a higher priority process becoming runnable or because the current process exceeded its time slice.
-- `process_cpu_clock`
-  - records the CPU time within the current process (excludes child processes) clock that tracks the amount of CPU (in user- or kernel-mode) used by the calling process.
-- `process_cpu_util`
-  - records the CPU utilization as `process_cpu_clock` / `wall_clock`
-- `real_clock`
-  - records the system's real time (i.e. wall time) clock, expressed as the amount of time since the epoch.
-- `wall_clock`
-  - alias to `real_clock` for convenience
-- `virtual_clock`
-  - alias to `real_clock` since time is a construct of our consciousness
-- `stack_rss`
-  - records the integral value of the amount of unshared memory residing in the stack segment of a process
-- `system_clock`
-  - records only the CPU time spent in kernel-mode
-- `thread_cpu_clock`
-  - the CPU time within the current thread (excludes sibling/child threads)
-  - tracks the amount of CPU (in user- or kernel-mode) used by the calling thread.
-- `thread_cpu_util`
-  - records the CPU utilization as `thread_cpu_clock` / `wall_clock`
-- `user_clock`
-  - records the CPU time spent in user-mode
-- `voluntary_context_switch`
-  - records the number of times a context switch resulted due to a process voluntarily giving up the processor before its time slice was completed (usually to await availability of a resource).
-
-### Design is aimed at routine ("everyday") timing and memory analysis that can be standard part of the source code.
-
-TiMemory is a very _lightweight_, _cross-language_ timing, resource usage, and hardware counter utility. It support implementation in C, C++, and Python and is easily imported into CMake projects.
-
-### Lightweight and Fast
-
-Analysis on a fibonacci calculation determined that one TiMemory "component" adds an average overhead of 3 microseconds (`0.000003 s`) when the component is being inserted into call-graph for the first time. Once a component exists in
-the call-graph, the overhead is approximately 1.25 microseconds. For example, in the following:
-
-```c++
-int64_t
-fibonacci(int64_t n, int64_t cutoff)
-{
-    if(n > cutoff)
-    {
-        TIMEMORY_BASIC_AUTO_TUPLE(tim::auto_tuple<real_clock>, "[", n, "]");
-        return (n < 2) ? n : (fibonacci(n - 2, cutoff) + fibonacci(n - 1, cutoff));
-    }
-    return fibonacci(n); // standard fibonacci (no timers)
-}
-```
-
-every single instance is unique and the overhead fibonacci(43, 16) produces 514191 unique timers:
-
-```shell
-> [cxx] run [with timing = false]@'test_cxx_overhead.cpp':110             : 1.667e+00 sec real, 1 laps
-> [cxx] run [with timing =  true]@'test_cxx_overhead.cpp':110             : 2.782e+00 sec real, 1 laps
-> [cxx] fibonacci[43]                                                     : 2.782e+00 sec real, 1 laps
-> [cxx] |_fibonacci[41]                                                   : 1.033e+00 sec real, 1 laps
-> [cxx]   |_fibonacci[39]                                                 : 3.868e-01 sec real, 1 laps
-> [cxx]     |_fibonacci[37]                                               : 1.467e-01 sec real, 1 laps
-> [cxx]       |_fibonacci[35]                                             : 5.519e-02 sec real, 1 laps
-> [cxx]         |_fibonacci[33]                                           : 2.151e-02 sec real, 1 laps
-> [cxx]           |_fibonacci[31]                                         : 8.197e-03 sec real, 1 laps
-> [cxx]             |_fibonacci[29]                                       : 3.063e-03 sec real, 1 laps
-> [cxx]               |_fibonacci[27]                                     : 1.148e-03 sec real, 1 laps
-> [cxx]                 |_fibonacci[25]                                   : 4.421e-04 sec real, 1 laps
-> [cxx]                   |_fibonacci[23]                                 : 1.718e-04 sec real, 1 laps
-> [cxx]                     |_fibonacci[21]                               : 6.159e-05 sec real, 1 laps
-> [cxx]                       |_fibonacci[19]                             : 2.116e-05 sec real, 1 laps
-> [cxx]                         |_fibonacci[17]                           : 6.281e-06 sec real, 1 laps
-> [cxx]                         |_fibonacci[18]                           : 1.172e-05 sec real, 1 laps
-> [cxx]                           |_fibonacci[17]                         : 6.146e-06 sec real, 1 laps
-> [cxx]                       |_fibonacci[20]                             : 3.766e-05 sec real, 1 laps
-> [cxx]                         |_fibonacci[18]                           : 1.156e-05 sec real, 1 laps
-> [cxx]                           |_fibonacci[17]                         : 6.183e-06 sec real, 1 laps
-> [cxx]                         |_fibonacci[19]                           : 2.318e-05 sec real, 1 laps
-> [cxx]                           |_fibonacci[17]                         : 6.166e-06 sec real, 1 laps
-> [cxx]                           |_fibonacci[18]                         : 1.319e-05 sec real, 1 laps
-> [cxx]                             |_fibonacci[17]                       : 6.180e-06 sec real, 1 laps
-> [cxx]                     |_fibonacci[22]                               : 1.072e-04 sec real, 1 laps
-
-...
-
-> [cxx] run [with timing = false]@'test_cxx_overhead.cpp':110 : 1.667e+00 sec real [laps: 1]
-> [cxx] run [with timing =  true]@'test_cxx_overhead.cpp':110 : 2.782e+00 sec real [laps: 1]
-> [cxx] timing difference                                     : 1.115e+00 sec real
-> [cxx] average overhead per timer                            : 2.168e-06 sec real
-```
-
-However, the following produces only 27 unique timers:
-
-```c++
-int64_t
-fibonacci(int64_t n, int64_t cutoff)
-{
-    if(n > cutoff)
-    {
-        TIMEMORY_BASIC_AUTO_TUPLE(tim::auto_tuple<real_clock>, "");
-        return (n < 2) ? n : (fibonacci(n - 2, cutoff) + fibonacci(n - 1, cutoff));
-    }
-    return fibonacci(n); // standard fibonacci (no timers)
-}
-```
-
-and the overhead is much smaller:
-
-```shell
-> [cxx] run [with timing = false]@'test_cxx_overhead.cpp':110         : 2.220e+00 sec real, 1 laps
-> [cxx] run [with timing =  true]@'test_cxx_overhead.cpp':110         : 2.832e+00 sec real, 1 laps
-> [cxx] fibonacci                                                     : 2.832e+00 sec real, 1 laps
-> [cxx] |_fibonacci                                                   : 2.832e+00 sec real, 2 laps
-> [cxx]   |_fibonacci                                                 : 2.832e+00 sec real, 4 laps
-> [cxx]     |_fibonacci                                               : 2.832e+00 sec real, 8 laps
-> [cxx]       |_fibonacci                                             : 2.832e+00 sec real, 16 laps
-> [cxx]         |_fibonacci                                           : 2.832e+00 sec real, 32 laps
-> [cxx]           |_fibonacci                                         : 2.832e+00 sec real, 64 laps
-> [cxx]             |_fibonacci                                       : 2.832e+00 sec real, 128 laps
-> [cxx]               |_fibonacci                                     : 2.831e+00 sec real, 256 laps
-> [cxx]                 |_fibonacci                                   : 2.831e+00 sec real, 512 laps
-> [cxx]                   |_fibonacci                                 : 2.830e+00 sec real, 1024 laps
-> [cxx]                     |_fibonacci                               : 2.828e+00 sec real, 2048 laps
-> [cxx]                       |_fibonacci                             : 2.824e+00 sec real, 4096 laps
-> [cxx]                         |_fibonacci                           : 2.815e+00 sec real, 8192 laps
-> [cxx]                           |_fibonacci                         : 2.798e+00 sec real, 16369 laps
-> [cxx]                             |_fibonacci                       : 2.761e+00 sec real, 32192 laps
-> [cxx]                               |_fibonacci                     : 2.660e+00 sec real, 58651 laps
-> [cxx]                                 |_fibonacci                   : 2.425e+00 sec real, 89846 laps
-> [cxx]                                   |_fibonacci                 : 1.977e+00 sec real, 106762 laps
-> [cxx]                                     |_fibonacci               : 1.355e+00 sec real, 94184 laps
-> [cxx]                                       |_fibonacci             : 7.419e-01 sec real, 60460 laps
-> [cxx]                                         |_fibonacci           : 3.124e-01 sec real, 27896 laps
-> [cxx]                                           |_fibonacci         : 9.630e-02 sec real, 9109 laps
-> [cxx]                                             |_fibonacci       : 2.064e-02 sec real, 2048 laps
-> [cxx]                                               |_fibonacci     : 2.952e-03 sec real, 301 laps
-> [cxx]                                                 |_fibonacci   : 2.318e-04 sec real, 26 laps
-> [cxx]                                                   |_fibonacci : 8.503e-06 sec real, 1 laps
-
-> [cxx] run [with timing = false]@'test_cxx_overhead.cpp':110 : 2.220e+00 sec real [laps: 1]
-> [cxx] run [with timing =  true]@'test_cxx_overhead.cpp':110 : 2.832e+00 sec real [laps: 1]
-> [cxx] timing difference                                     : 6.116e-01 sec real
-> [cxx] average overhead per timer                            : 1.189e-06 sec real
-=======
 using auto_tuple_t = tim::auto_tuple<tim::component::papi_array_t>;
 TIMEMORY_AUTO_TUPLE_CALIPER(roi, auto_tuple_t, "");
 //
 // region of interest
 // ...
 TIMEMORY_CALIPER_APPLY(roi, stop);
->>>>>>> df470282
 ```
 
 and delete it when finished. It's three extra LOC that may reduce the time
@@ -377,346 +157,9 @@
 
 
 ```shell
-<<<<<<< HEAD
-$ ./timem sleep 5
-> [sleep] total execution time :
-       5.005e+00 sec real
-       0.000e+00 sec sys
-       0.000e+00 sec cpu
-       0.000e+00 % cpu_util
-       6.719e-01 MB peak_rss
-             310 minor_page_flts
-               1 major_page_flts
-               2 vol_cxt_swch
-               5 prio_cxt_swch
-```
-
-### Environment Controls
-
-- `TIMEMORY_AUTO_OUTPUT`
-  - automatic output at the end of application
-- `TIMEMORY_COUT_OUTPUT`
-  - output to terminal
-- `TIMEMORY_ENABLE`
-  - enable by default
-- `TIMEMORY_FILE_OUTPUT`
-  - output to file
-- `TIMEMORY_JSON_OUTPUT`
-  - enable JSON output
-- `TIMEMORY_MAX_DEPTH`
-  - max depth
-- `TIMEMORY_MEMORY_PRECISION`
-  - precision in reporting for memory components
-- `TIMEMORY_MEMORY_SCIENTIFIC`
-  - output memory components in scientific format
-- `TIMEMORY_MEMORY_UNITS`
-  - units of memory components
-- `TIMEMORY_MEMORY_WIDTH`
-  - initial output with of memory components
-- `TIMEMORY_OUTPUT_PATH`
-  - folder for output
-  - default is `timemory-output/`
-- `TIMEMORY_OUTPUT_PREFIX`
-  - filename prefix, e.g. `${TIMEMORY_OUTPUT_PREFIX}_<component_name>`
-  - default is `""`
-- `TIMEMORY_PRECISION`
-  - precision for all output
-- `TIMEMORY_TEXT_OUTPUT`
-  - enable/disable text output
-- `TIMEMORY_TIMING_PRECISION`
-  - precision for timing components
-- `TIMEMORY_TIMING_SCIENTIFIC`
-  - output timing components in scientific notation
-- `TIMEMORY_TIMING_UNITS`
-  - units for timing components
-- `TIMEMORY_TIMING_WIDTH`
-  - initial output width of timing components
-- `TIMEMORY_WIDTH`
-  - initial width for all components
-
-### CMake Support
-
-**It is highly recommended to use CMake with TiMemory**
-
-TiMemory uses modern CMake INTERFACE targets to include the components you want without
-forcing you to include everything -- this means that compiler flags, preprocessor
-definitions, include paths, link options, and link libraries are bundled into separate
-"library" targets that only need to be "linked" to in CMake:
-
-```cmake
-add_library(foo SHARED foo.cpp)
-
-# this adds the timemory include path
-target_link_library(foo timemory-headers)
-
-# this sets foo.cpp to be compiled with the C++ compiler flags timemory was compiled with
-target_link_library(foo timemory-cxx-compile-flags)
-
-# this sets the TIMEMORY_USE_PAPI pre-processor definition, adds PAPI include path, and
-# links papi libraries
-target_link_library(foo timemory-papi)
-```
-
-When combined with `find_package`, TiMemory will bundle these targets into one
-interface library: `timemory`.
-
-```cmake
-# create interface target w/ the components
-find_package(TiMemory REQUIRED COMPONENTS cxx shared compile-options extensions)
-
-# create some library
-add_library(foo SHARED foo.cpp)
-
-# import all the compiler defs, flags, linked libs, include paths, etc. from above components
-target_link_library(foo timemory)
-
-# override the name of INTERFACE library w/ the components
-set(TiMemory_FIND_COMPONENTS_INTERFACE timemory-cuda-extern)
-
-# creates interface library target: timemory-cuda-extern
-find_package(TiMemory REQUIRED COMPONENTS cxx static compile-options extensions
-    cuda cupti extern-templates)
-
-# create anoter library
-add_library(bar STATIC bar.cpp)
-
-# import all the compiler defs, flags, linked libs, include paths, etc. from above components
-target_link_library(foo timemory-cuda-extern)
-```
-
-#### TiMemory Targets
-
-These are the full target names available within CMake. Some targets may not be available
-based on the installation, choice of compiler, etc.
-
-In general, when listed as `COMPONENTS` arguments to a `find_package`, the `timemory-` prefix
-can be dropped and the link type (`shared` or `static`), languages (`c`, `cxx`, `cuda`)
-can be listed once and dropped from subsequent items in the list of `COMPONENTS`.
-
-- Header libraries
-  - `timemory-headers`
-    - The include path to TiMemory headers
-  - `timemory-cereal`
-    - implicitly included with timemory-headers
-- Compiled libraries
-  - `timemory-c-shared`
-  - `timemory-c-static`
-  - `timemory-cxx-shared`
-  - `timemory-cxx-static`
-  - `timemory-cupti-shared`
-    - shared library that enables recording NVIDIA hardware events and metrics
-    (e.g. profiling counters)
-  - `timemory-cupti-static`
-    - static library that enables recording NVIDIA hardware events and metrics
-    (e.g. profiling counters)
-- Alias libraries
-  - `timemory-c` == `timemory-c-shared`
-  - `timemory-cxx` == `timemory-cxx-shared`
-- Extensions
-  - `timemory-extensions`
-    - all of the extensions below that were found/enabled when configuring TiMemory
-  - `timemory-threading`
-    - enables any necessary threading flags, e.g. `-lpthread`
-  - `timemory-mpi`
-    - enables MPI support
-  - `timemory-papi`
-    - enable PAPI support (CPU hardware counters)
-  - `timemory-cuda`
-    - enables wall-clock timing CUDA kernels
-  - `timemory-gperf`
-    - enables using google-perftools with TiMemory
-  - `timemory-coverage`
-    - adds GNU coverage flags, if available
-  - `timemory-sanitizer`
-    - adds sanitizer
-  - `timemory-memory-sanitizer`
-  - `timemory-leak-sanitizer`
-  - `timemory-address-sanitier`
-  - `timemory-thread-sanitizer`
-- Miscellaneous
-  - `timemory-c-compile-options`
-    - Adds C compiler flags used by TiMemory
-  - `timemory-cxx-compile-options`
-    - Adds CXX compiler flags used by TiMemory
-  - `timemory-arch`
-    - enables architecture-specific compiler flags, if available
-  - `timemory-avx512`
-    -sets AVX-512 compiler flags, if available
-  - `timemory-extern-templates`
-    - declares a subset of templates as extern to reduce compile time
-
-### Optional TiMemory Usage
-
-If you want to make TiMemory optional at compile time, it is recommended that a header is created with following contents:
-
-#### Header file
-
-Reference: `examples/ex-optional/test_optional.hpp`
-
-```cpp
-#pragma once
-
-#if defined(USE_TIMEMORY)
-
-#    include <timemory/timemory.hpp>
-
-using tim::component::cpu_clock;
-using tim::component::cpu_roofline;
-using tim::component::cpu_util;
-using tim::component::real_clock;
-using tim::component::thread_cpu_clock;
-using tim::component::thread_cpu_util;
-
-// some using statements
-using roofline_t   = cpu_roofline<double, PAPI_DP_OPS>;
-using auto_tuple_t = tim::auto_tuple<real_clock, cpu_clock, cpu_util, roofline_t>;
-using auto_tuple_thr =
-    tim::auto_tuple<real_clock, thread_cpu_clock, thread_cpu_util, roofline_t>;
-
-#else
-
-#    include <string>
-#    define TIMEMORY_AUTO_TUPLE(...)
-#    define TIMEMORY_BASIC_AUTO_TUPLE(...)
-#    define TIMEMORY_BLANK_AUTO_TUPLE(...)
-#    define TIMEMORY_AUTO_TUPLE_CALIPER(...)
-#    define TIMEMORY_BASIC_AUTO_TUPLE_CALIPER(...)
-#    define TIMEMORY_BLANK_AUTO_TUPLE_CALIPER(...)
-#    define TIMEMORY_CALIPER_APPLY(...)
-
-namespace tim
-{
-void print_env() {}
-void timemory_init(int, char**, const std::string& = "", const std::string& = "") {}
-void timemory_init(const std::string&, const std::string& = "", const std::string& = "")
-{}
-}
-
-#endif
-```
-
-#### Example implementation
-
-Reference: `examples/ex-optional/test_optional.cpp`
-
-This will enable code such as the following to be added without requiring numerous `#ifdef`/`#endif` blocks:
-
-```cpp
-
-#include "test_optional.hpp"  // file that includes optional usage
-#include <chrono>
-#include <cstdio>
-#include <thread>
-#include <vector>
-
-//--------------------------------------------------------------------------------------//
-//
-//      Declarations
-//
-//--------------------------------------------------------------------------------------//
-
-namespace impl
-{
-long fibonacci(long n);
-}
-long fibonacci(long n);
-void status();
-
-//--------------------------------------------------------------------------------------//
-//
-//      Construct a main that uses macro tricks to avoid:
-//
-//      #ifdef USE_TIMEMORY
-//          ....
-//      #endif
-//
-//--------------------------------------------------------------------------------------//
-
-int main(int argc, char** argv)
-{
-    status();
-
-    //
-    //  Dummy functions when USE_TIMEMORY not defined
-    //
-    tim::timemory_init(argc, argv);
-
-    //
-    //  Provide some work
-    //
-    std::vector<long> fibvalues;
-    for(int i = 1; i < argc; ++i) fibvalues.push_back(atol(argv[i]));
-    if(fibvalues.empty()) fibvalues.push_back(45);
-
-    //
-    // create an auto tuple accessible via a caliper integer or expand to nothing
-    //
-    TIMEMORY_AUTO_TUPLE_CALIPER(main, auto_tuple_t, "");
-    TIMEMORY_AUTO_TUPLE_CALIPER(0, auto_tuple_t, "[]");
-
-    //
-    // call <auto_tuple_t>.report_at_exit(true) or expand to nothing
-    //
-    TIMEMORY_CALIPER_APPLY(main, report_at_exit, true);
-    TIMEMORY_CALIPER_APPLY(0, report_at_exit, true);
-
-    //
-    //  Execute the work
-    //
-    for(const auto& itr : fibvalues)
-    {
-        auto ret = fibonacci(itr);
-        printf("fibonacci(%li) = %li\n", itr, ret);
-    }
-
-    //
-    // call <auto_tuple_t>.stop() or expand to nothing
-    //
-    TIMEMORY_CALIPER_APPLY(main, stop);
-
-    //
-    // sleep for 1 second so difference between two calipers
-    //
-    std::this_thread::sleep_for(std::chrono::seconds(1));
-
-    //
-    // call <auto_tuple_t>.stop() or expand to nothing
-    //
-    TIMEMORY_CALIPER_APPLY(0, stop);
-
-    status();
-}
-
-//--------------------------------------------------------------------------------------//
-//
-//      Implementations
-//
-//--------------------------------------------------------------------------------------//
-
-long impl::fibonacci(long n)
-{
-    return (n < 2) ? n : (impl::fibonacci(n - 1) + impl::fibonacci(n - 2));
-}
-
-long fibonacci(long n)
-{
-    TIMEMORY_BASIC_AUTO_TUPLE(auto_tuple_t, "(", n, ")");
-    return impl::fibonacci(n);
-}
-
-void status()
-{
-#if defined(USE_TIMEMORY)
-    printf("\n#----------------- TIMEMORY is enabled  ----------------#\n\n");
-#else
-    printf("\n#----------------- TIMEMORY is disabled ----------------#\n\n");
-#endif
-}
-=======
 $ git clone https://github.com/jrmadsen/TiMemory.git timemory
 $ mkdir -p timemory/build-timemory
 $ cd timemory/build-timemory
 $ cmake -DCMAKE_INSTALL_PREFIX=/usr/local ..
 $ cmake --build . --target INSTALL
->>>>>>> df470282
 ```