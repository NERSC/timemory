--- conflicted
+++ resolved
@@ -108,11 +108,8 @@
     "Pre-compile list of templates for extern" ${${PROJECT_NAME}_MASTER_PROJECT})
 add_option(TIMEMORY_BUILD_EXTRA_OPTIMIZATIONS
     "Add extra optimization flags" OFF)
-<<<<<<< HEAD
-=======
 add_option(TIMEMORY_BUILD_GTEST
     "Enable GoogleTest" OFF)
->>>>>>> df470282
 
 # Features
 
