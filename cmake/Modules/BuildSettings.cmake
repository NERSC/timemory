--- conflicted
+++ resolved
@@ -63,12 +63,9 @@
     add_flag_if_avail("-ftree-vectorize")
     add_flag_if_avail("-ftree-loop-optimize")
     add_flag_if_avail("-ftree-loop-vectorize")
-<<<<<<< HEAD
-=======
     # add_flag_if_avail("-freciprocal-math")
     # add_flag_if_avail("-fno-signed-zeros")
     # add_flag_if_avail("-mfast-fp")
->>>>>>> df470282
 else()
     add_cxx_flag_if_avail("-ftemplate-backtrace-limit=0")
 endif()
