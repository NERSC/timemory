--- conflicted
+++ resolved
@@ -1488,11 +1488,6 @@
     endif()
 endif()
 
-<<<<<<< HEAD
-if(TIMEMORY_USE_DYNINST
-   AND Dyninst_FOUND
-   AND Boost_FOUND)
-=======
 if(Dyninst_FOUND AND TARGET Dyninst::Dyninst) # updated Dyninst CMake system was found
     # useful for defining the location of the runtime API
     find_library(
@@ -1510,7 +1505,6 @@
     target_link_libraries(timemory-dyninst INTERFACE Dyninst::Dyninst)
 
 elseif(Dyninst_FOUND AND Boost_FOUND)
->>>>>>> 4303cb3a
 
     set(_Dyninst)
     # some installs of dyninst don't set this properly
