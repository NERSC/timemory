##########################################################################################
#
#                       External Packages are found here
#
##########################################################################################

set(CMAKE_INSTALL_DEFAULT_COMPONENT_NAME external)


#----------------------------------------------------------------------------------------#
#
#                               TiMemory headers
#
#----------------------------------------------------------------------------------------#
add_interface_library(timemory-headers)
target_include_directories(timemory-headers INTERFACE
    $<BUILD_INTERFACE:${CMAKE_CURRENT_SOURCE_DIR}/source>)
target_include_directories(timemory-headers SYSTEM INTERFACE
    $<INSTALL_INTERFACE:${CMAKE_INSTALL_PREFIX}/include>)

add_exported_interface_library(timemory-extern-templates)
add_exported_interface_library(timemory-shared-extern-templates)
add_exported_interface_library(timemory-static-extern-templates)

target_link_libraries(timemory-extern-templates INTERFACE timemory-headers)
target_link_libraries(timemory-shared-extern-templates INTERFACE timemory-headers)
target_link_libraries(timemory-static-extern-templates INTERFACE timemory-headers)

#----------------------------------------------------------------------------------------#
#
#                               Threading
#
#----------------------------------------------------------------------------------------#

if(NOT WIN32)
    set(CMAKE_THREAD_PREFER_PTHREAD ON)
    set(THREADS_PREFER_PTHREAD_FLAG OFF)
endif()

find_library(PTHREADS_LIBRARY pthread)
find_package(Threads QUIET)

if(Threads_FOUND OR (PTHREADS_LIBRARY AND NOT WIN32))
    add_interface_library(timemory-threading)
    target_link_libraries(timemory-headers INTERFACE timemory-threading)
endif()

if(Threads_FOUND)
    target_link_libraries(timemory-threading INTERFACE ${CMAKE_THREAD_LIBS_INIT})
elseif(PTHREADS_LIBRARY AND NOT WIN32)
    target_link_libraries(timemory-threading INTERFACE ${PTHREADS_LIBRARY})
endif()


#----------------------------------------------------------------------------------------#
#
#                               MPI
#
#----------------------------------------------------------------------------------------#

if(TIMEMORY_USE_MPI)

    if(WIN32)
        if(EXISTS "C:/Program\ Files\ (x86)/Microsoft\ SDKs/MPI")
            list(APPEND CMAKE_PREFIX_PATH "C:/Program\ Files\ (x86)/Microsoft\ SDKs/MPI")
        endif(EXISTS "C:/Program\ Files\ (x86)/Microsoft\ SDKs/MPI")

        if(EXISTS "C:/Program\ Files/Microsoft\ SDKs/MPI")
            list(APPEND CMAKE_PREFIX_PATH "C:/Program\ Files/Microsoft\ SDKs/MPI")
        endif(EXISTS "C:/Program\ Files/Microsoft\ SDKs/MPI")
    endif()

    # MPI C compiler from environment
    set(_ENV MPICC)
    if(NOT DEFINED MPI_C_COMPILER AND NOT "$ENV{${_ENV}}" STREQUAL "")
        message(STATUS "Setting MPI C compiler to: $ENV{${_ENV}}")
        set(MPI_C_COMPILER $ENV{${_ENV}} CACHE FILEPATH "MPI C compiler")
    endif()

    # MPI C++ compiler from environment
    set(_ENV MPICXX)
    if(NOT DEFINED MPI_CXX_COMPILER AND NOT "$ENV{${_ENV}}" STREQUAL "")
        message(STATUS "Setting MPI C++ compiler to: $ENV{${_ENV}}")
        set(MPI_CXX_COMPILER $ENV{${_ENV}} CACHE FILEPATH "MPI C++ compiler")
    endif()
    unset(_ENV)

    find_package(MPI)

    if(MPI_FOUND)
        add_interface_library(timemory-mpi)
        target_link_libraries(timemory-headers INTERFACE timemory-mpi)

        foreach(_LANG C CXX)
            # include directories
            target_include_directories(timemory-mpi SYSTEM INTERFACE ${MPI_${_LANG}_INCLUDE_PATH})

            # link targets
            set(_TYPE )
            if(MPI_${_LANG}_LIBRARIES)
                target_link_libraries(timemory-mpi INTERFACE ${MPI_${_LANG}_LIBRARIES})
            endif()

            # compile flags
            to_list(_FLAGS "${MPI_${_LANG}_COMPILE_FLAGS}")
            foreach(_FLAG ${_FLAGS})
                if("${_LANG}" STREQUAL "CXX")
                    add_cxx_flag_if_avail("${_FLAG}" timemory-mpi)
                else()
                    add_c_flag_if_avail("${_FLAG}" timemory-mpi)
                endif()
            endforeach()
            unset(_FLAGS)

            # compile flags
            to_list(_FLAGS "${MPI_${_LANG}_LINK_FLAGS}")
            foreach(_FLAG ${_FLAGS})
                list(APPEND EXTERNAL_${_LANG}_LINK_OPTIONS ${_FLAG})
            endforeach()
            unset(_FLAGS)

        endforeach()

        if(MPI_EXTRA_LIBRARY)
            target_link_libraries(timemory-mpi INTERFACE ${MPI_EXTRA_LIBRARY})
        endif()

        if(MPI_INCLUDE_PATH)
            target_include_directories(timemory-mpi SYSTEM INTERFACE ${MPI_INCLUDE_PATH})
        endif()

        target_compile_definitions(timemory-mpi INTERFACE TIMEMORY_USE_MPI)

        # used by python
        if(NOT MPIEXEC_EXECUTABLE AND MPIEXEC)
            set(MPIEXEC_EXECUTABLE ${MPIEXEC} CACHE FILEPATH "MPI executable")
        endif()

        # used by python
        if(NOT MPIEXEC_EXECUTABLE AND MPI_EXECUTABLE)
            set(MPIEXEC_EXECUTABLE ${MPI_EXECUTABLE} CACHE FILEPATH "MPI executable")
        endif()

    else()

        set(TIMEMORY_USE_MPI OFF)
        message(WARNING "MPI not found. Proceeding without MPI")

    endif()

endif()


#----------------------------------------------------------------------------------------#
#
#                               PyBind11
#
#----------------------------------------------------------------------------------------#

if(TIMEMORY_BUILD_PYTHON)

    # checkout PyBind11 if not checked out
    checkout_git_submodule(RECURSIVE
        RELATIVE_PATH source/python/pybind11
        WORKING_DIRECTORY ${PROJECT_SOURCE_DIR})

    # make sure pybind11 gets installed in same place as TiMemory
    if(PYBIND11_INSTALL)
        set(PYBIND11_CMAKECONFIG_INSTALL_DIR
            "${TIMEMORY_INSTALL_DATAROOTDIR}/cmake/pybind11"
            CACHE STRING "install path for pybind11Config.cmake" FORCE)
        set(CMAKE_INSTALL_INCLUDEDIR ${TIMEMORY_INSTALL_INCLUDEDIR}
            CACHE PATH "Include file installation path" FORCE)
    endif()

    # C++ standard
    set(PYBIND11_CPP_STANDARD -std=c++${CMAKE_CXX_STANDARD}
        CACHE STRING "PyBind11 CXX standard" FORCE)

    # add PyBind11 to project
    add_subdirectory(${PROJECT_SOURCE_DIR}/source/python/pybind11)

    if(NOT PYBIND11_PYTHON_VERSION)
        execute_process(COMMAND ${PYTHON_EXECUTABLE}
            -c "import sys; print('{}.{}'.format(sys.version_info[0], sys.version_info[1]))"
            OUTPUT_VARIABLE PYTHON_VERSION
            OUTPUT_STRIP_TRAILING_WHITESPACE)
        message(STATUS "Python version: ${PYTHON_VERSION}")
        set(PYBIND11_PYTHON_VERSION "${PYTHON_VERSION}"
            CACHE STRING "Python version" FORCE)
    endif(NOT PYBIND11_PYTHON_VERSION)

    add_feature(PYBIND11_PYTHON_VERSION "PyBind11 Python version")

    execute_process(COMMAND ${PYTHON_EXECUTABLE}
        -c "import time ; print('{} {}'.format(time.ctime(), time.tzname[0]))"
        OUTPUT_VARIABLE TIMEMORY_INSTALL_DATE
        OUTPUT_STRIP_TRAILING_WHITESPACE
        ERROR_QUIET)

    string(REPLACE "  " " " TIMEMORY_INSTALL_DATE "${TIMEMORY_INSTALL_DATE}")

    ########################################
    #   Python installation directories
    ########################################
    set(TIMEMORY_STAGING_PREFIX ${CMAKE_INSTALL_PREFIX} CACHE PATH
        "Installation prefix (relevant in pip staged builds)")

    if(TIMEMORY_SETUP_PY)

        set(TIMEMORY_INSTALL_PYTHONDIR ${TIMEMORY_STAGING_PREFIX}/timemory CACHE PATH
            "Installation prefix of python" FORCE)

        set(TIMEMORY_INSTALL_FULL_PYTHONDIR
            ${CMAKE_INSTALL_PREFIX}/lib/python${PYBIND11_PYTHON_VERSION}/site-packages/timemory)

        add_feature(TIMEMORY_INSTALL_PYTHONDIR "TiMemory Python installation directory")
        add_feature(TIMEMORY_STAGING_PREFIX "Installation prefix (relevant in pip staged builds)")

    else(TIMEMORY_SETUP_PY)

        set(TIMEMORY_INSTALL_PYTHONDIR
            ${CMAKE_INSTALL_LIBDIR}/python${PYBIND11_PYTHON_VERSION}/site-packages/timemory
            CACHE PATH "Installation directory for python")

        set(TIMEMORY_INSTALL_FULL_PYTHONDIR
            ${CMAKE_INSTALL_PREFIX}/${TIMEMORY_INSTALL_PYTHONDIR})

    endif(TIMEMORY_SETUP_PY)

    set(TIMEMORY_CONFIG_PYTHONDIR
        ${CMAKE_INSTALL_LIBDIR}/python${PYBIND11_PYTHON_VERSION}/site-packages/timemory)

else()

    set(TIMEMORY_CONFIG_PYTHONDIR ${CMAKE_INSTALL_PREFIX})

endif()


#----------------------------------------------------------------------------------------#
#
#                               PAPI
#
#----------------------------------------------------------------------------------------#

if(TIMEMORY_USE_PAPI)
    find_package(PAPI)

    if(PAPI_FOUND)
        add_interface_library(timemory-papi)
        target_include_directories(timemory-papi SYSTEM INTERFACE ${PAPI_INCLUDE_DIRS})
        target_link_libraries(timemory-papi INTERFACE ${PAPI_LIBRARIES})
        target_compile_definitions(timemory-papi INTERFACE TIMEMORY_USE_PAPI)
        target_link_libraries(timemory-headers INTERFACE timemory-papi)
    else()
        set(TIMEMORY_USE_PAPI OFF)
        message(WARNING "PAPI package not found!")
    endif()

endif()


#----------------------------------------------------------------------------------------#
#
#                               Coverage
#
#----------------------------------------------------------------------------------------#

if(TIMEMORY_USE_COVERAGE)

    find_library(GCOV_LIBRARY gcov QUIET)

    if(GCOV_LIBRARY OR CMAKE_CXX_COMPILER_IS_GNU)
        add_interface_library(timemory-coverage)
    endif()

    if(GCOV_LIBRARY)
        target_link_libraries(timemory-coverage INTERFACE ${COVERAGE_LIBRARY})
    elseif(CMAKE_CXX_COMPILER_IS_GNU)
        target_link_libraries(timemory-coverage INTERFACE gcov)
    else()
        message(STATUS "GCov library not found. Disabling coverage...")
        set(TIMEMORY_USE_COVERAGE OFF)
    endif()

endif()


#----------------------------------------------------------------------------------------#
#
#                                   CUDA
#
#----------------------------------------------------------------------------------------#

if(TIMEMORY_USE_CUDA)
    get_property(LANGUAGES GLOBAL PROPERTY ENABLED_LANGUAGES)
    find_package(CUDA)

    if("CUDA" IN_LIST LANGUAGES AND CUDA_FOUND)

        add_interface_library(timemory-cuda)

        target_compile_definitions(timemory-cuda INTERFACE TIMEMORY_USE_CUDA)
        target_include_directories(timemory-cuda INTERFACE ${CUDA_INCLUDE_DIRS}
            ${CMAKE_CUDA_TOOLKIT_INCLUDE_DIRECTORIES})

        add_feature(CUDA_ARCH "CUDA architecture (e.g. '35' means '-arch=sm_35')")

        #   30, 32      + Kepler support
        #               + Unified memory programming
        #   35          + Dynamic parallelism support
        #   50, 52, 53  + Maxwell support
        #   60, 61, 62  + Pascal support
        #   70, 72      + Volta support
        #   75          + Turing support
        if(NOT DEFINED CUDA_ARCH)
            set(CUDA_ARCH "35")
        endif()

        target_compile_options(timemory-cuda INTERFACE
            $<$<COMPILE_LANGUAGE:CUDA>:-arch=sm_${CUDA_ARCH} --default-stream per-thread>)

        if(NOT WIN32)
            target_compile_options(timemory-cuda INTERFACE
                $<$<COMPILE_LANGUAGE:CUDA>:--compiler-bindir=${CMAKE_CXX_COMPILER}>)
        endif()

<<<<<<< HEAD
        target_include_directories(timemory-cuda INTERFACE ${CUDA_INCLUDE_DIRS}
            ${CMAKE_CUDA_TOOLKIT_INCLUDE_DIRECTORIES})

        if(TIMEMORY_USE_CUPTI)
            set(_CUDA_PATHS $ENV{CUDA_HOME} ${CUDA_TOOLKIT_ROOT_DIR} ${CUDA_SDK_ROOT_DIR})

            # try to find cupti header
            find_path(CUDA_cupti_INCLUDE_DIR
                NAMES           cupti.h
                HINTS           ${CUDA_INCLUDE_DIRS} ${CMAKE_CUDA_TOOLKIT_INCLUDE_DIRECTORIES} ${_CUDA_PATHS}
                PATHS           ${CUDA_INCLUDE_DIRS} ${CMAKE_CUDA_TOOLKIT_INCLUDE_DIRECTORIES} ${_CUDA_PATHS}
                PATH_SUFFIXES   extras/CUPTI/include extras/CUPTI extras/include CUTPI/include)

            # try to find cuda driver library
            find_library(CUDA_cuda_LIBRARY
                NAMES           cuda
                HINTS           ${_CUDA_PATHS}
                PATHS           ${_CUDA_PATHS}
                PATH_SUFFIXES   lib lib64 lib/nvidia lib64/nvidia nvidia lib/stubs lib64/stubs stubs)

            # if header and library found
            if(CUDA_cupti_INCLUDE_DIR AND CUDA_cupti_LIBRARY AND CUDA_cuda_LIBRARY)
                target_include_directories(timemory-cuda INTERFACE ${CUDA_cupti_INCLUDE_DIR})
                target_link_libraries(timemory-cuda INTERFACE ${CUDA_cupti_LIBRARY} ${CUDA_cuda_LIBRARY})
                target_compile_definitions(timemory-cuda INTERFACE TIMEMORY_USE_CUPTI)
            else()
                set(_MSG "Warning! Unable to find CUPTI. Missing variables:")
                foreach(_VAR CUDA_cupti_INCLUDE_DIR CUDA_cupti_LIBRARY CUDA_cuda_LIBRARY)
=======
        set(_CUDA_DIRS ${CUDA_INCLUDE_DIRS} ${CMAKE_CUDA_TOOLKIT_INCLUDE_DIRECTORIES})
        set(_CUDA_LIBS )
        set(_CUDA_PATHS $ENV{CUDA_HOME} ${CUDA_TOOLKIT_ROOT_DIR} ${CUDA_SDK_ROOT_DIR})

        # try to find cupti header
        find_path(CUDA_cupti_INCLUDE_DIR
            NAMES           cupti.h
            HINTS           ${_CUDA_DIRS} ${_CUDA_PATHS}
            PATHS           ${_CUDA_DIRS} ${_CUDA_PATHS}
            PATH_SUFFIXES   extras/CUPTI/include extras/CUPTI extras/include CUTPI/include)

        # try to find cuda driver library
        find_library(CUDA_driver_LIBRARY
            NAMES           cuda
            HINTS           ${_CUDA_PATHS}
            PATHS           ${_CUDA_PATHS})
          
        # try to find cuda stubs library
        if(NOT CUDA_driver_LIBRARY)
            find_library(CUDA_stubs_LIBRARY
                NAMES           cuda
                HINTS           ${_CUDA_PATHS}
                PATHS           ${_CUDA_PATHS}
                PATH_SUFFIXES   lib/stubs lib64/stubs stubs)
        endif()

        # the CUDA driver library
        set(_CUDA_DRIVER_LIB )
        if(CUDA_driver_LIBRARY)
            set(_CUDA_DRIVER_LIB ${CUDA_driver_LIBRARY})
        elseif(CUDA_stubs_LIBRARY)
            set(_CUDA_DRIVER_LIB ${CUDA_stubs_LIBRARY})
        endif()
          
        # if CUPTI enabled
        if(TIMEMORY_USE_CUPTI)
            # if header and libraries found
            if(CUDA_cupti_INCLUDE_DIR AND CUDA_cupti_LIBRARY AND _CUDA_DRIVER_LIB)
                list(APPEND _CUDA_DIRS ${CUDA_cupti_INCLUDE_DIR})
                list(APPEND _CUDA_LIBS ${CUDA_cupti_LIBRARY} ${_CUDA_DRIVER_LIB})
                list(APPEND ${PROJECT_NAME}_DEFINITIONS TIMEMORY_USE_CUPTI)
            else()
                set(_MSG "Warning! Unable to find CUPTI. Missing variables:")
                foreach(_VAR CUDA_cupti_INCLUDE_DIR CUDA_cupti_LIBRARY)
>>>>>>> 56f4f31f
                    if(NOT ${_VAR})
                        add(_MSG ${_VAR})
                    endif()
                endforeach()
                set(_MSG "${_MSG}. Disabling TIMEMORY_USE_CUPTI...")
                message(STATUS "${_MSG}")
                set(TIMEMORY_USE_CUPTI OFF)
                unset(_MSG)
            endif()
<<<<<<< HEAD

            # clean-up
            unset(_CUDA_PATHS)
        endif()
        
        # timemory-headers provides timemory-cuda
        target_link_libraries(timemory-headers INTERFACE timemory-cuda)
=======
        endif()

        safe_remove_duplicates(_CUDA_DIRS ${_CUDA_DIRS})
        safe_remove_duplicates(_CUDA_LIBS ${_CUDA_LIBS})
        list(APPEND EXTERNAL_INCLUDE_DIRS ${_CUDA_DIRS})
        list(APPEND EXTERNAL_LIBRARIES ${_CUDA_LIBS})

        # clean-up
        unset(_CUDA_DIRS)
        unset(_CUDA_LIBS)
        unset(_CUDA_PATHS)
        unset(_CUDA_DRIVER_LIB)
>>>>>>> 56f4f31f

    else()
        set(TIMEMORY_USE_CUPTI OFF)
        set(TIMEMORY_USE_CUDA OFF)
    endif()
else()
    set(TIMEMORY_USE_CUPTI OFF)
endif()


#----------------------------------------------------------------------------------------#
#
#                               Google PerfTools
#
#----------------------------------------------------------------------------------------#

if(TIMEMORY_USE_GPERF)
    find_package(GPerfTools COMPONENTS profiler)

    if(GPerfTools_FOUND)
        add_interface_library(timemory-gperf)
        target_compile_definitions(timemory-gperf INTERFACE TIMEMORY_USE_GPERF)
        target_include_directories(timemory-gperf INTERFACE ${GPerfTools_INCLUDE_DIRS})
        target_link_libraries(timemory-gperf INTERFACE ${GPerfTools_LIBRARIES})
        target_link_libraries(timemory-headers INTERFACE timemory-gperf)
    else()
        set(TIMEMORY_USE_GPERF OFF)
        message(WARNING "GPerfTools package not found!")
    endif()

endif()


#----------------------------------------------------------------------------------------#
#
#                           Cereal (serialization library)
#
#----------------------------------------------------------------------------------------#

checkout_git_submodule(RECURSIVE
    RELATIVE_PATH source/cereal
    WORKING_DIRECTORY ${PROJECT_SOURCE_DIR})

set(DEV_WARNINGS ${CMAKE_SUPPRESS_DEVELOPER_WARNINGS})
# this gets annoying
set(CMAKE_SUPPRESS_DEVELOPER_WARNINGS ON CACHE BOOL
    "Suppress Warnings that are meant for the author of the CMakeLists.txt files"
    FORCE)

# add cereal
if(NOT TIMEMORY_SETUP_PY OR TIMEMORY_DEVELOPER_INSTALL)
    add_subdirectory(${PROJECT_SOURCE_DIR}/source/cereal)
endif()

add_interface_library(timemory-cereal IMPORTED GLOBAL)
target_include_directories(timemory-cereal SYSTEM INTERFACE
    $<BUILD_INTERFACE:${CMAKE_CURRENT_SOURCE_DIR}/source/cereal/include>
    $<INSTALL_INTERFACE:${CMAKE_INSTALL_PREFIX}/include>)

set(CMAKE_SUPPRESS_DEVELOPER_WARNINGS ${DEV_WARNINGS} CACHE BOOL
    "Suppress Warnings that are meant for the author of the CMakeLists.txt files"
    FORCE)

target_link_libraries(timemory-headers INTERFACE timemory-cereal)


#----------------------------------------------------------------------------------------#
#
#                               External variables
#
#----------------------------------------------------------------------------------------#

# including the directories
safe_remove_duplicates(EXTERNAL_INCLUDE_DIRS ${EXTERNAL_INCLUDE_DIRS})
safe_remove_duplicates(EXTERNAL_LIBRARIES ${EXTERNAL_LIBRARIES})
safe_remove_duplicates(PRIVATE_EXTERNAL_INCLUDE_DIRS ${PRIVATE_EXTERNAL_INCLUDE_DIRS})
safe_remove_duplicates(PRIVATE_EXTERNAL_LIBRARIES ${PRIVATE_EXTERNAL_LIBRARIES})

set(EXTERNAL_LIBRARIES ${EXTERNAL_LIBRARIES} PRIVATE ${PRIVATE_EXTERNAL_LIBRARIES})

list(APPEND ${PROJECT_NAME}_TARGET_INCLUDE_DIRS ${EXTERNAL_INCLUDE_DIRS})
list(APPEND ${PROJECT_NAME}_TARGET_LIBRARIES ${EXTERNAL_LIBRARIES})

set(CMAKE_INSTALL_DEFAULT_COMPONENT_NAME development)<|MERGE_RESOLUTION|>--- conflicted
+++ resolved
@@ -326,7 +326,6 @@
                 $<$<COMPILE_LANGUAGE:CUDA>:--compiler-bindir=${CMAKE_CXX_COMPILER}>)
         endif()
 
-<<<<<<< HEAD
         target_include_directories(timemory-cuda INTERFACE ${CUDA_INCLUDE_DIRS}
             ${CMAKE_CUDA_TOOLKIT_INCLUDE_DIRECTORIES})
 
@@ -355,52 +354,6 @@
             else()
                 set(_MSG "Warning! Unable to find CUPTI. Missing variables:")
                 foreach(_VAR CUDA_cupti_INCLUDE_DIR CUDA_cupti_LIBRARY CUDA_cuda_LIBRARY)
-=======
-        set(_CUDA_DIRS ${CUDA_INCLUDE_DIRS} ${CMAKE_CUDA_TOOLKIT_INCLUDE_DIRECTORIES})
-        set(_CUDA_LIBS )
-        set(_CUDA_PATHS $ENV{CUDA_HOME} ${CUDA_TOOLKIT_ROOT_DIR} ${CUDA_SDK_ROOT_DIR})
-
-        # try to find cupti header
-        find_path(CUDA_cupti_INCLUDE_DIR
-            NAMES           cupti.h
-            HINTS           ${_CUDA_DIRS} ${_CUDA_PATHS}
-            PATHS           ${_CUDA_DIRS} ${_CUDA_PATHS}
-            PATH_SUFFIXES   extras/CUPTI/include extras/CUPTI extras/include CUTPI/include)
-
-        # try to find cuda driver library
-        find_library(CUDA_driver_LIBRARY
-            NAMES           cuda
-            HINTS           ${_CUDA_PATHS}
-            PATHS           ${_CUDA_PATHS})
-          
-        # try to find cuda stubs library
-        if(NOT CUDA_driver_LIBRARY)
-            find_library(CUDA_stubs_LIBRARY
-                NAMES           cuda
-                HINTS           ${_CUDA_PATHS}
-                PATHS           ${_CUDA_PATHS}
-                PATH_SUFFIXES   lib/stubs lib64/stubs stubs)
-        endif()
-
-        # the CUDA driver library
-        set(_CUDA_DRIVER_LIB )
-        if(CUDA_driver_LIBRARY)
-            set(_CUDA_DRIVER_LIB ${CUDA_driver_LIBRARY})
-        elseif(CUDA_stubs_LIBRARY)
-            set(_CUDA_DRIVER_LIB ${CUDA_stubs_LIBRARY})
-        endif()
-          
-        # if CUPTI enabled
-        if(TIMEMORY_USE_CUPTI)
-            # if header and libraries found
-            if(CUDA_cupti_INCLUDE_DIR AND CUDA_cupti_LIBRARY AND _CUDA_DRIVER_LIB)
-                list(APPEND _CUDA_DIRS ${CUDA_cupti_INCLUDE_DIR})
-                list(APPEND _CUDA_LIBS ${CUDA_cupti_LIBRARY} ${_CUDA_DRIVER_LIB})
-                list(APPEND ${PROJECT_NAME}_DEFINITIONS TIMEMORY_USE_CUPTI)
-            else()
-                set(_MSG "Warning! Unable to find CUPTI. Missing variables:")
-                foreach(_VAR CUDA_cupti_INCLUDE_DIR CUDA_cupti_LIBRARY)
->>>>>>> 56f4f31f
                     if(NOT ${_VAR})
                         add(_MSG ${_VAR})
                     endif()
@@ -410,28 +363,13 @@
                 set(TIMEMORY_USE_CUPTI OFF)
                 unset(_MSG)
             endif()
-<<<<<<< HEAD
 
             # clean-up
             unset(_CUDA_PATHS)
         endif()
-        
+
         # timemory-headers provides timemory-cuda
         target_link_libraries(timemory-headers INTERFACE timemory-cuda)
-=======
-        endif()
-
-        safe_remove_duplicates(_CUDA_DIRS ${_CUDA_DIRS})
-        safe_remove_duplicates(_CUDA_LIBS ${_CUDA_LIBS})
-        list(APPEND EXTERNAL_INCLUDE_DIRS ${_CUDA_DIRS})
-        list(APPEND EXTERNAL_LIBRARIES ${_CUDA_LIBS})
-
-        # clean-up
-        unset(_CUDA_DIRS)
-        unset(_CUDA_LIBS)
-        unset(_CUDA_PATHS)
-        unset(_CUDA_DRIVER_LIB)
->>>>>>> 56f4f31f
 
     else()
         set(TIMEMORY_USE_CUPTI OFF)
