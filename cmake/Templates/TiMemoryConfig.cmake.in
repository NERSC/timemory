
include(${CMAKE_CURRENT_LIST_DIR}/@PROJECT_NAME@ConfigVersion.cmake)

@PACKAGE_INIT@

#------------------------------------------------------------------------------#
#   Settings
#------------------------------------------------------------------------------#
set(TIMEMORY_PYTHON_BINDINGS @TIMEMORY_BUILD_PYTHON@)
if(NOT DEFINED @PROJECT_NAME@_DIR)
    set(@PROJECT_NAME@_DIR ${CMAKE_CURRENT_LIST_DIR})
endif(NOT DEFINED @PROJECT_NAME@_DIR)
set(TIMEMORY_C_LIBRARY @TIMEMORY_BUILD_C@)
set(TIMEMORY_CUDA_LIBRARY OFF)
if(@TIMEMORY_USE_CUPTI@ AND @TIMEMORY_USE_CUDA@)
    set(TIMEMORY_CUDA_LIBRARY ON)
endif()

# compile options
set(@PROJECT_NAME@_C_COMPILE_OPTIONS @PROJECT_C_COMPILE_OPTIONS@)
set(@PROJECT_NAME@_CXX_COMPILE_OPTIONS @PROJECT_CXX_COMPILE_OPTIONS@)
set(@PROJECT_NAME@_CUDA_COMPILE_OPTIONS @PROJECT_CUDA_COMPILE_OPTIONS@)
set(@PROJECT_NAME@_BUILD_TYPE @CMAKE_BUILD_TYPE@)

# link options
set(@PROJECT_NAME@_C_LINK_OPTIONS @PROJECT_C_LINK_OPTIONS@)
set(@PROJECT_NAME@_CXX_LINK_OPTIONS @PROJECT_CXX_LINK_OPTIONS@)
set(@PROJECT_NAME@_CUDA_LINK_OPTIONS @PROJECT_CUDA_LINK_OPTIONS@)

<<<<<<< HEAD
# installed and interface libraries
set(@PROJECT_NAME@_INSTALLED_LIBRARIES @INSTALL_LIBRARIES@)
set(@PROJECT_NAME@_INTERFACE_LIBRARIES @INTERFACE_LIBRARIES@)

# language standards
set(CMAKE_C_STANDARD @CMAKE_C_STANDARD@ CACHE STRING "")
set(CMAKE_CXX_STANDARD @CMAKE_CXX_STANDARD@ CACHE STRING "")
set(CMAKE_CUDA_STANDARD @CMAKE_CUDA_STANDARD@ CACHE STRING "")

# language standard required
set(CMAKE_C_STANDARD_REQUIRED @CMAKE_C_STANDARD_REQUIRED@ CACHE BOOL "")
set(CMAKE_CXX_STANDARD_REQUIRED @CMAKE_CXX_STANDARD_REQUIRED@ CACHE BOOL "")
set(CMAKE_CUDA_STANDARD_REQUIRED @CMAKE_CUDA_STANDARD_REQUIRED@ CACHE BOOL "")

# language extensions
set(CMAKE_C_EXTENSIONS @CMAKE_C_EXTENSIONS@ CACHE BOOL "")
set(CMAKE_CXX_EXTENSIONS @CMAKE_CXX_EXTENSIONS@ CACHE BOOL "")
set(CMAKE_CUDA_EXTENSIONS @CMAKE_CUDA_EXTENSIONS@ CACHE BOOL "")

# languages
set(TIMEMORY_LANGUAGES CXX)

=======
# languages
set(TIMEMORY_LANGUAGES )
>>>>>>> 56f4f31f
if(TIMEMORY_C_LIBRARY)
    list(APPEND TIMEMORY_LANGUAGES C)
endif()

<<<<<<< HEAD
=======
list(APPEND TIMEMORY_LANGUAGES CXX)

>>>>>>> 56f4f31f
if(TIMEMORY_CUDA_LIBRARY)
    list(APPEND TIMEMORY_LANGUAGES CUDA)
endif()

#------------------------------------------------------------------------------#
#   Determine install tree or build tree
#------------------------------------------------------------------------------#
set(_TIMEMORY_INSTALL_TREE ON)
if("${CMAKE_SOURCE_DIR}" STREQUAL "@CMAKE_SOURCE_DIR@")
    set(_TIMEMORY_INSTALL_TREE OFF) # build tree
endif()

if(_TIMEMORY_INSTALL_TREE)

    set_and_check(@PROJECT_NAME@_INCLUDE_DIR "@PACKAGE_INCLUDE_INSTALL_DIR@")
    set_and_check(@PROJECT_NAME@_LIB_DIR "@PACKAGE_LIB_INSTALL_DIR@")
    get_filename_component(@PROJECT_NAME@_ROOT_DIR ${@PROJECT_NAME@_INCLUDE_DIR} PATH)

    if(@TIMEMORY_BUILD_PYTHON@)
        set(@PROJECT_NAME@_PYTHON_DIR "@PACKAGE_PYTHON_INSTALL_DIR@")
        if(NOT EXISTS ${@PROJECT_NAME@_PYTHON_DIR})
            find_package(PythonInterp QUIET)
            if(PYTHONINTERP_FOUND)
                execute_process(COMMAND
                    ${PYTHON_EXECUTABLE} -c "import site; print(site.getsitepackages()[0])"
                    OUTPUT_VARIABLE @PROJECT_NAME@_PYTHON_DIR
                    OUTPUT_STRIP_TRAILING_WHITESPACE
                    WORKING_DIRECTORY ${CMAKE_CURRENT_LIST_DIR})
            endif()
        endif()
    endif()

    foreach(_TYPE LIB INCLUDE PYTHON)
        set(@PROJECT_NAME@_${_TYPE}_DIRS ${@PROJECT_NAME@_${_TYPE}_DIR})
    endforeach()

    include(${CMAKE_CURRENT_LIST_DIR}/@PROJECT_NAME@LibraryDepends.cmake)
    check_required_components(@PROJECT_NAME@)

    #--------------------------------------------------------------------------#
    #   try to get imported location
    #--------------------------------------------------------------------------#

    set(IMPORTED_LOCATION_BUILD )
    string(TOUPPER "${@PROJECT_NAME@_BUILD_TYPE}" _BUILD_TYPE)
    if("${@PROJECT_NAME@_BUILD_TYPE}" MATCHES "${CMAKE_CONFIGURATION_TYPES}")
        set(IMPORTED_LOCATION_BUILD IMPORTED_LOCATION_${_BUILD_TYPE})
    endif()

    set(LOCATIONS IMPORTED_LOCATION
        ${IMPORTED_LOCATION_BUILD}
        IMPORTED_LOCATION_RELEASE
        IMPORTED_LOCATION_RELWITHDEBINFO
        IMPORTED_LOCATION_DEBUG
        IMPORTED_LOCATION_MINSIZEREL)

<<<<<<< HEAD
    # loop over library types
    foreach(_TYPE shared static)
        # loop over languages
        foreach(_LANG ${TIMEMORY_LANGUAGES})
            string(TOLOWER "${_LANG}" _LANG_LOWER)
            # try imported locations until one is found
            foreach(_LOC ${LOCATIONS})
                if(NOT _${_LANG}_LOCATION)
                    get_target_property(_${_LANG}_LOCATION
                        @LIBNAME@-${_LANG_LOWER}-library-${_TYPE} ${_LOC})
                endif()
            endforeach()

            if(_${_LANG}_LOCATION)
                set(@PROJECT_NAME@_${_LANG}_LIBRARY ${_${_LANG}_LOCATION}
                    CACHE INTERNAL "@PROJECT_NAME@ ${_LANG} library")
=======
    foreach(_LANG ${TIMEMORY_LANGUAGES})
        string(TOLOWER "${_LANG}" _LANG_LOWER)
        foreach(_LOC ${LOCATIONS})
            if(NOT _${_LANG}_LOCATION)
                get_target_property(_${_LANG}_LOCATION @LIBNAME@-${_LANG_LOWER}-library ${_LOC})
>>>>>>> 56f4f31f
            endif()

            unset(_${_LANG}_LOCATION)

            if("${_TYPE}" STREQUAL "static" AND WIN32)
                target_compile_definitions(@LIBNAME@-${_LANG_LOWER}-library-${_TYPE} PUBLIC
                    _TIMEMORY_ARCHIVE)
            endif()
        endforeach()
    endforeach()

else() # build tree

    set(@PROJECT_NAME@_ROOT_DIR "@PROJECT_BINARY_DIR@")
<<<<<<< HEAD
=======
    set(@PROJECT_NAME@_INCLUDE_DIR "@PROJECT_SOURCE_DIR@/source"
        "@PROJECT_SOURCE_DIR@/source/cereal/include")

    if(@TIMEMORY_BUILD_PYTHON@)
        set(@PROJECT_NAME@_INCLUDE_DIR "@PROJECT_SOURCE_DIR@/source/python/pybind11"
            ${@PROJECT_NAME@_INCLUDE_DIR})
    endif()
>>>>>>> 56f4f31f

    set(@PROJECT_NAME@_LIB_DIR "@PROJECT_BINARY_DIR@")

    if(@TIMEMORY_BUILD_PYTHON@)
        set(@PROJECT_NAME@_PYTHON_DIR "@PROJECT_BINARY_DIR@")
    endif()

    MACRO(IMPORT_LIB _LIB _IMPORT_TYPE)
        set_property(TARGET ${_LIB} PROPERTY ${_IMPORT_TYPE}
            "${CMAKE_BINARY_DIR}/TiMemoryBuild.cmake")
    ENDMACRO()

    foreach(_LIB ${@PROJECT_NAME@_INTERFACE_LIBRARIES})
        import_lib(${_LIB} INTERFACE_IMPORTED_LOCATION)
    endforeach()

    list(REMOVE_ITEM @PROJECT_NAME@_INSTALLED_LIBRARIES ${@PROJECT_NAME@_INTERFACE_LIBRARIES})

    foreach(_LIB ${@PROJECT_NAME@_INSTALLED_LIBRARIES})
        import_lib(${_LIB} IMPORTED_LOCATION)
    endforeach()

    if(WIN32)
        target_compile_definitions(@LIBNAME@-cxx-library-static PUBLIC _TIMEMORY_ARCHIVE)
        if(TIMEMORY_C_LIBRARY)
            target_compile_definitions(@LIBNAME@-c-library-static PUBLIC _TIMEMORY_ARCHIVE)
        endif()
    endif()

    if(TIMEMORY_CUDA_LIBRARY)
        set_property(TARGET @LIBNAME@-cuda-library
            PROPERTY IMPORTED_LOCATION "${CMAKE_BINARY_DIR}/TiMemoryBuild.cmake")
        list(APPEND PROJECT_DEPENDS @LIBNAME@-cuda-library)
    endif()

    if(TIMEMORY_CUDA_LIBRARY)
        set_property(TARGET @LIBNAME@-cuda-library
            PROPERTY IMPORTED_LOCATION "${CMAKE_BINARY_DIR}/TiMemoryBuild.cmake")
        list(APPEND PROJECT_DEPENDS @LIBNAME@-cuda-library)
    endif()

endif()


#------------------------------------------------------------------------------#
#   include directories
#------------------------------------------------------------------------------#
set(@PROJECT_NAME@_INCLUDE_DIRS ${@PROJECT_NAME@_INCLUDE_DIR})
set(@PROJECT_NAME@_EXTERNAL_INCLUDE_DIRS "@EXTERNAL_INCLUDE_DIRS@")

foreach(_DIR ${@PROJECT_NAME@_EXTERNAL_INCLUDE_DIRS})
    list(APPEND @PROJECT_NAME@_INCLUDE_DIRS ${_DIR})
endforeach()

#------------------------------------------------------------------------------#
#   Interface
#------------------------------------------------------------------------------#
foreach(_LANG ${TIMEMORY_LANGUAGES})
    string(TOLOWER "${_LANG}" _LANG_LOWER)
    # timemory-{c,cxx,cuda}-library --> TiMemory::TiMemory_{C,CXX,CUDA}
    add_library(@PROJECT_NAME@::@PROJECT_NAME@_${_LANG} ALIAS @LIBNAME@-${_LANG_LOWER}-library)
    if(NOT "${_LANG}" STREQUAL "CUDA")
        # timemory-{c,cxx}-library --> TiMemory::TiMemory_{C,CXX}::shared
        add_library(@PROJECT_NAME@::@PROJECT_NAME@_${_LANG}::shared ALIAS @LIBNAME@-${_LANG_LOWER}-library)
        # timemory-{c,cxx}-library-static --> TiMemory::TiMemory_{C,CXX}::static
        add_library(@PROJECT_NAME@::@PROJECT_NAME@_${_LANG}::static ALIAS @LIBNAME@-${_LANG_LOWER}-library-static)
    else()
        # timemory-cuda-library
        add_library(@PROJECT_NAME@::@PROJECT_NAME@_${_LANG}::static ALIAS @LIBNAME@-${_LANG_LOWER}-library)
    endif()
    unset(_LANG_LOWER)
endforeach()


#------------------------------------------------------------------------------#
#   Alias target
#------------------------------------------------------------------------------#
if(DYNAMIC_LINK)
    if(NOT TARGET @LIBNAME@-c-library-shared)
        add_library(@LIBNAME@-c-library-shared ALIAS @LIBNAME@-c-library)
    endif()
    if(NOT TARGET @LIBNAME@-cxx-library-shared)
        add_library(@LIBNAME@-cxx-library-shared ALIAS @LIBNAME@-cxx-library)
    endif()
    if(NOT TARGET @LIBNAME@-cuda-library-static)
        add_library(@LIBNAME@-cuda-library-static ALIAS @LIBNAME@-cuda-library)
    endif()
endif()


#------------------------------------------------------------------------------#
#   Interface
#------------------------------------------------------------------------------#
foreach(_LANG ${TIMEMORY_LANGUAGES})
    string(TOLOWER "${_LANG}" _LANG_LOWER)
    # timemory-{c,cxx,cuda}-library --> TiMemory::TiMemory_{C,CXX,CUDA}
    add_library(@PROJECT_NAME@::@PROJECT_NAME@_${_LANG} ALIAS @LIBNAME@-${_LANG_LOWER}-library)
    if(NOT "${_LANG}" STREQUAL "CUDA")
        if(DYNAMIC_LINK)
            # timemory-{c,cxx}-library --> TiMemory::TiMemory_{C,CXX}::shared
            add_library(@PROJECT_NAME@::@PROJECT_NAME@_${_LANG}::shared ALIAS @LIBNAME@-${_LANG_LOWER}-library)
        endif()
        # timemory-{c,cxx}-library-static --> TiMemory::TiMemory_{C,CXX}::static
        add_library(@PROJECT_NAME@::@PROJECT_NAME@_${_LANG}::static ALIAS @LIBNAME@-${_LANG_LOWER}-library-static)
    else()
        # timemory-cuda-library
        add_library(@PROJECT_NAME@::@PROJECT_NAME@_${_LANG}::static ALIAS @LIBNAME@-${_LANG_LOWER}-library)
    endif()
    unset(_LANG_LOWER)
endforeach()


#------------------------------------------------------------------------------#
#   Definitions
#------------------------------------------------------------------------------#
<<<<<<< HEAD
if(WIN32)
    target_compile_definitions(@LIBNAME@-cxx-library-static INTERFACE _TIMEMORY_ARCHIVE)
    if(TIMEMORY_C_LIBRARY)
        target_compile_definitions(@LIBNAME@-c-library-static INTERFACE _TIMEMORY_ARCHIVE)
    endif()
=======
set(DYNAMIC_LINK @BUILD_SHARED_LIBS@)
if(NOT DYNAMIC_LINK AND WIN32)
    target_compile_definitions(@LIBNAME@-cxx-library-static
        INTERFACE _TIMEMORY_ARCHIVE)
    target_compile_definitions(@LIBNAME@-c-library-static
        INTERFACE _TIMEMORY_ARCHIVE)
>>>>>>> 56f4f31f
endif()


#------------------------------------------------------------------------------#
#   TiMemory link target
#------------------------------------------------------------------------------#
set(@PROJECT_NAME@_CXX_LIBRARIES @LIBNAME@-cxx-library)
set(@PROJECT_NAME@_LIBRARIES @LIBNAME@-cxx-library)
if(TIMEMORY_C_LIBRARY)
    set(@PROJECT_NAME@_C_LIBRARIES @LIBNAME@-c-library)
    list(APPEND @PROJECT_NAME@_LIBRARIES @LIBNAME@-c-library)
endif()


#------------------------------------------------------------------------------#
#   find_package variables
#------------------------------------------------------------------------------#
include(FindPackageHandleStandardArgs)
# handle the QUIETLY and REQUIRED arguments and set TiMemory_FOUND to TRUE
# if all listed variables are TRUE
find_package_handle_standard_args(@PROJECT_NAME@ DEFAULT_MSG
    @PROJECT_NAME@_ROOT_DIR
    @PROJECT_NAME@_LIBRARIES)

if(APPLE)
    set(CMAKE_INCLUDE_SYSTEM_FLAG_${LANG} "-isystem ")
endif(APPLE)<|MERGE_RESOLUTION|>--- conflicted
+++ resolved
@@ -27,7 +27,6 @@
 set(@PROJECT_NAME@_CXX_LINK_OPTIONS @PROJECT_CXX_LINK_OPTIONS@)
 set(@PROJECT_NAME@_CUDA_LINK_OPTIONS @PROJECT_CUDA_LINK_OPTIONS@)
 
-<<<<<<< HEAD
 # installed and interface libraries
 set(@PROJECT_NAME@_INSTALLED_LIBRARIES @INSTALL_LIBRARIES@)
 set(@PROJECT_NAME@_INTERFACE_LIBRARIES @INTERFACE_LIBRARIES@)
@@ -50,19 +49,10 @@
 # languages
 set(TIMEMORY_LANGUAGES CXX)
 
-=======
-# languages
-set(TIMEMORY_LANGUAGES )
->>>>>>> 56f4f31f
 if(TIMEMORY_C_LIBRARY)
     list(APPEND TIMEMORY_LANGUAGES C)
 endif()
 
-<<<<<<< HEAD
-=======
-list(APPEND TIMEMORY_LANGUAGES CXX)
-
->>>>>>> 56f4f31f
 if(TIMEMORY_CUDA_LIBRARY)
     list(APPEND TIMEMORY_LANGUAGES CUDA)
 endif()
@@ -119,7 +109,6 @@
         IMPORTED_LOCATION_DEBUG
         IMPORTED_LOCATION_MINSIZEREL)
 
-<<<<<<< HEAD
     # loop over library types
     foreach(_TYPE shared static)
         # loop over languages
@@ -136,13 +125,6 @@
             if(_${_LANG}_LOCATION)
                 set(@PROJECT_NAME@_${_LANG}_LIBRARY ${_${_LANG}_LOCATION}
                     CACHE INTERNAL "@PROJECT_NAME@ ${_LANG} library")
-=======
-    foreach(_LANG ${TIMEMORY_LANGUAGES})
-        string(TOLOWER "${_LANG}" _LANG_LOWER)
-        foreach(_LOC ${LOCATIONS})
-            if(NOT _${_LANG}_LOCATION)
-                get_target_property(_${_LANG}_LOCATION @LIBNAME@-${_LANG_LOWER}-library ${_LOC})
->>>>>>> 56f4f31f
             endif()
 
             unset(_${_LANG}_LOCATION)
@@ -157,16 +139,6 @@
 else() # build tree
 
     set(@PROJECT_NAME@_ROOT_DIR "@PROJECT_BINARY_DIR@")
-<<<<<<< HEAD
-=======
-    set(@PROJECT_NAME@_INCLUDE_DIR "@PROJECT_SOURCE_DIR@/source"
-        "@PROJECT_SOURCE_DIR@/source/cereal/include")
-
-    if(@TIMEMORY_BUILD_PYTHON@)
-        set(@PROJECT_NAME@_INCLUDE_DIR "@PROJECT_SOURCE_DIR@/source/python/pybind11"
-            ${@PROJECT_NAME@_INCLUDE_DIR})
-    endif()
->>>>>>> 56f4f31f
 
     set(@PROJECT_NAME@_LIB_DIR "@PROJECT_BINARY_DIR@")
 
@@ -282,20 +254,11 @@
 #------------------------------------------------------------------------------#
 #   Definitions
 #------------------------------------------------------------------------------#
-<<<<<<< HEAD
 if(WIN32)
     target_compile_definitions(@LIBNAME@-cxx-library-static INTERFACE _TIMEMORY_ARCHIVE)
     if(TIMEMORY_C_LIBRARY)
         target_compile_definitions(@LIBNAME@-c-library-static INTERFACE _TIMEMORY_ARCHIVE)
     endif()
-=======
-set(DYNAMIC_LINK @BUILD_SHARED_LIBS@)
-if(NOT DYNAMIC_LINK AND WIN32)
-    target_compile_definitions(@LIBNAME@-cxx-library-static
-        INTERFACE _TIMEMORY_ARCHIVE)
-    target_compile_definitions(@LIBNAME@-c-library-static
-        INTERFACE _TIMEMORY_ARCHIVE)
->>>>>>> 56f4f31f
 endif()
 
 
